{
<<<<<<< HEAD
  "version": "10.0.0-alpha.20",
=======
  "version": "9.22.0",
>>>>>>> 9631cee8
  "registry": "https://registry.npmjs.org/",
  "publishConfig": {
    "access": "public"
  },
  "npmClient": "yarn",
  "useWorkspaces": true,
  "packages": [
    "packages/*"
  ]
}<|MERGE_RESOLUTION|>--- conflicted
+++ resolved
@@ -1,16 +1,10 @@
 {
-<<<<<<< HEAD
   "version": "10.0.0-alpha.20",
-=======
-  "version": "9.22.0",
->>>>>>> 9631cee8
   "registry": "https://registry.npmjs.org/",
   "publishConfig": {
     "access": "public"
   },
   "npmClient": "yarn",
   "useWorkspaces": true,
-  "packages": [
-    "packages/*"
-  ]
+  "packages": ["packages/*"]
 }