--- conflicted
+++ resolved
@@ -280,19 +280,12 @@
   ): UseTRPCMutationResult<unknown, TError, unknown, unknown> {
     const { client } = useContext();
     const queryClient = useQueryClient({ context: ReactQueryContext });
-    const actualPath = Array.isArray(path) ? path[0] : path;
 
     const hook = __useMutation({
       ...opts,
-      mutationKey: [actualPath.split('.')],
+      mutationKey: [path],
       mutationFn: (input) => {
-<<<<<<< HEAD
         return client.mutation(...getClientArgs([path, { input }], opts));
-=======
-        return (client.mutation as any)(
-          ...getClientArgs([actualPath, input], opts),
-        );
->>>>>>> 6b09b1ca
       },
       context: ReactQueryContext,
       onSuccess(...args) {
@@ -307,11 +300,7 @@
     }) as UseTRPCMutationResult<unknown, TError, unknown, unknown>;
 
     hook.trpc = useHookResult({
-<<<<<<< HEAD
       path: path.join('.'),
-=======
-      path: actualPath,
->>>>>>> 6b09b1ca
     });
 
     return hook;
