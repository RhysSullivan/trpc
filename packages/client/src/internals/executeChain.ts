--- conflicted
+++ resolved
@@ -8,19 +8,11 @@
 } from '../links/core';
 import { AnyRouter } from 'packages/server/src/router';
 
-<<<<<<< HEAD
 export function executeChain<TRouter extends AnyRouter>(opts: {
   links: OperationLink<TRouter>[];
-  op: Operation;
+  op: Omit<Operation<TRouter>, 'context'> & { context?: OperationContext };
 }) {
   const $result = observable<OperationResult<TRouter> | null>(null);
-=======
-export function executeChain(opts: {
-  links: OperationLink[];
-  op: Omit<Operation, 'context'> & { context?: OperationContext };
-}) {
-  const $result = observable<OperationResult | null>(null);
->>>>>>> 9c5036e3
   const $destroyed = observable(false);
   const { context = {} } = opts.op;
 
