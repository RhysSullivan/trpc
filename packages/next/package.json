--- conflicted
+++ resolved
@@ -1,10 +1,6 @@
 {
   "name": "@trpc/next",
-<<<<<<< HEAD
-  "version": "10.0.0-alpha.48",
-=======
   "version": "10.0.0-alpha.49",
->>>>>>> 98a77409
   "description": "tRPC Next lib",
   "author": "KATT",
   "license": "MIT",
@@ -52,15 +48,9 @@
   },
   "devDependencies": {
     "@tanstack/react-query": "^4.0.10",
-<<<<<<< HEAD
-    "@trpc/client": "^10.0.0-alpha.48",
-    "@trpc/react": "^10.0.0-alpha.48",
-    "@trpc/server": "^10.0.0-alpha.48",
-=======
     "@trpc/client": "^10.0.0-alpha.49",
     "@trpc/react": "^10.0.0-alpha.49",
     "@trpc/server": "^10.0.0-alpha.49",
->>>>>>> 98a77409
     "@types/express": "^4.17.12",
     "express": "^4.17.1",
     "next": "^12.1.6",
