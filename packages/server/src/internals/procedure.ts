/* eslint-disable @typescript-eslint/no-explicit-any */
import { TRPCError } from '../TRPCError';
import { assertNotBrowser } from '../assertNotBrowser';
import { ProcedureType } from '../router';
<<<<<<< HEAD
import { getCauseFromUnknown, getErrorFromUnknown } from './errors';
=======
import { InferLast } from '../types';
import { getErrorFromUnknown } from './errors';
>>>>>>> b454a7cf
import { MiddlewareFunction, middlewareMarker } from './middlewares';
import { wrapCallSafe } from './wrapCallSafe';

assertNotBrowser();

export type ProcedureParserZodEsque<TInput, TOutput> = {
  _input: TInput;
  _output: TOutput;
};

export type ProcedureParserMyZodEsque<T> = {
  parse: (input: any) => T;
};

export type ProcedureParserSuperstructEsque<T> = {
  create: (input: unknown) => T;
};

export type ProcedureParserCustomValidatorEsque<T> = (
  input: unknown,
) => T | Promise<T>;

export type ProcedureParserYupEsque<T> = {
  validateSync: (input: unknown) => T;
};

export type ProcedureParserWithInputOutput<TInput, TOutput> =
  ProcedureParserZodEsque<TInput, TOutput>;

export type ProcedureParser<T> =
  | ProcedureParserYupEsque<T>
  | ProcedureParserSuperstructEsque<T>
  | ProcedureParserCustomValidatorEsque<T>
  | ProcedureParserMyZodEsque<T>;

export type ProcedureResolver<TContext, TInput, TOutput> = (opts: {
  ctx: TContext;
  input: TInput;
  type: ProcedureType;
}) => Promise<TOutput> | TOutput;

interface ProcedureOptions<TContext, TMeta, TInput, TOutput, TParsedOutput> {
  middlewares: Array<MiddlewareFunction<any, any, any>>;
  resolver: ProcedureResolver<TContext, TInput, TOutput>;
  inputParser: ProcedureParser<TInput>;
  outputParser: ProcedureParser<TParsedOutput>;
  meta: TMeta;
}

/**
 * @internal
 */
export interface ProcedureCallOptions<TContext> {
  ctx: TContext;
  rawInput: unknown;
  path: string;
  type: ProcedureType;
}

type ParseFn<T> = (value: unknown) => T | Promise<T>;

function getParseFn<T>(procedureParser: ProcedureParser<T>): ParseFn<T> {
  const parser = procedureParser as any;

  if (typeof parser === 'function') {
    // ProcedureParserCustomValidatorEsque
    return parser;
  }

  if (typeof parser.parseAsync === 'function') {
    // ProcedureParserZodEsque
    return parser.parseAsync.bind(parser);
  }

  if (typeof parser.parse === 'function') {
    // ProcedureParserZodEsque
    return parser.parse.bind(parser);
  }

  if (typeof parser.validateSync === 'function') {
    // ProcedureParserYupEsque
    return parser.validateSync.bind(parser);
  }

  if (typeof parser.create === 'function') {
    // ProcedureParserSuperstructEsque
    return parser.create.bind(parser);
  }

  throw new Error('Could not find a validator fn');
}

/**
 * @internal
 */
export class Procedure<
  TInputContext,
  TContext,
  TMeta,
  TInput,
  TParsedInput,
  TOutput,
  TParsedOutput,
  TFinalOutput = unknown extends TParsedOutput ? TOutput : TParsedOutput,
> {
  private middlewares: Readonly<Array<MiddlewareFunction<any, any, any>>>;
  private resolver: ProcedureResolver<TContext, TParsedInput, TOutput>;
  private readonly inputParser: ProcedureParser<TParsedInput>;
  private parseInputFn: ParseFn<TParsedInput>;
  private readonly outputParser: ProcedureParser<TFinalOutput>;
  private parseOutputFn: ParseFn<TFinalOutput>;
  public readonly meta: TMeta;

  constructor(
    opts: ProcedureOptions<
      TContext,
      TMeta,
      TParsedInput,
      TOutput,
      TFinalOutput
    >,
  ) {
    this.middlewares = opts.middlewares;
    this.resolver = opts.resolver;
    this.inputParser = opts.inputParser;
    this.parseInputFn = getParseFn(this.inputParser);
    this.outputParser = opts.outputParser;
    this.parseOutputFn = getParseFn(this.outputParser);
    this.meta = opts.meta;
  }

  private async parseInput(rawInput: unknown): Promise<TParsedInput> {
    try {
      return await this.parseInputFn(rawInput);
    } catch (cause) {
      throw new TRPCError({
        code: 'BAD_REQUEST',
        cause: getCauseFromUnknown(cause),
      });
    }
  }

  private async parseOutput(rawOutput: TOutput): Promise<TFinalOutput> {
    try {
      return await this.parseOutputFn(rawOutput);
    } catch (cause) {
      throw new TRPCError({
        code: 'INTERNAL_SERVER_ERROR',
        cause: getCauseFromUnknown(cause),
        message: 'Output validation failed',
      });
    }
  }

  /**
   * Trigger middlewares in order, parse raw input, call resolver & parse raw output
   * @internal
   */
  public async call(
    opts: ProcedureCallOptions<TInputContext>,
  ): Promise<TFinalOutput> {
    // wrap the actual resolver and treat as the last "middleware"
    const middlewaresWithResolver = this.middlewares.concat([
      async ({ ctx }: { ctx: TContext }) => {
        const input = await this.parseInput(opts.rawInput);
        const rawOutput = await this.resolver({
          ...opts,
          ctx,
          input,
        });
        const data = await this.parseOutput(rawOutput);
        return {
          marker: middlewareMarker,
          ok: true,
          data,
          ctx,
        } as const;
      },
    ]);

    // create `next()` calls in resolvers
    const nextFns = middlewaresWithResolver.map((fn, index) => {
      return async (nextOpts?: { ctx: TContext }) => {
        const res = await wrapCallSafe(() =>
          fn({
            ctx: nextOpts ? nextOpts.ctx : opts.ctx,
            type: opts.type,
            path: opts.path,
            rawInput: opts.rawInput,
            meta: this.meta,
            next: nextFns[index + 1],
          }),
        );
        if (res.ok) {
          return res.data;
        }
        return {
          ok: false as const,
          error: getErrorFromUnknown(res.error),
        };
      };
    });

    // there's always at least one "next" since we wrap this.resolver in a middleware
    const result = await nextFns[0]();
    if (!result) {
      throw new TRPCError({
        code: 'INTERNAL_SERVER_ERROR',
        message:
          'No result from middlewares - did you forget to `return next()`?',
      });
    }
    if (!result.ok) {
      // re-throw original error
      throw result.error;
    }

    return result.data as TFinalOutput;
  }

  /**
   * Create new procedure with passed middlewares
   * @param middlewares
   */
  public inheritMiddlewares(
    middlewares: MiddlewareFunction<TInputContext, TContext, TMeta>[],
  ): this {
    const Constructor: {
      new (
        opts: ProcedureOptions<
          TContext,
          TMeta,
          TParsedInput,
          TOutput,
          TFinalOutput
        >,
      ): Procedure<
        TInputContext,
        TContext,
        TMeta,
        TInput,
        TParsedInput,
        TOutput,
        TParsedOutput
      >;
    } = (this as any).constructor;

    const instance = new Constructor({
      middlewares: [...middlewares, ...this.middlewares],
      resolver: this.resolver,
      inputParser: this.inputParser,
      outputParser: this.outputParser,
      meta: this.meta,
    });

    return instance as any;
  }
}

export type CreateProcedureWithInput<TContext, TMeta, TInput, TOutput> = {
  input: ProcedureParser<TInput>;
  output?: ProcedureParser<TOutput>;
  meta?: TMeta;
  resolve: ProcedureResolver<TContext, TInput, InferLast<TOutput>>;
};

export type CreateProcedureWithInputOutputParser<
  TContext,
  TMeta,
  TInput,
  TParsedInput,
  TOutput,
  TParsedOutput,
> = {
  input: ProcedureParserWithInputOutput<TInput, TParsedInput>;
  output?: ProcedureParserWithInputOutput<TOutput, TParsedOutput>;
  meta?: TMeta;
  resolve: ProcedureResolver<TContext, TParsedInput, InferLast<TOutput>>;
};

export type CreateProcedureWithoutInput<
  TContext,
  TMeta,
  TOutput,
  TParsedOutput,
> = {
  output?:
    | ProcedureParserWithInputOutput<TOutput, TParsedOutput>
    | ProcedureParser<TOutput>;
  meta?: TMeta;
  resolve: ProcedureResolver<TContext, undefined, InferLast<TOutput>>;
};

export type CreateProcedureOptions<
  TContext,
  TMeta = undefined,
  TInput = undefined,
  TParsedInput = undefined,
  TOutput = undefined,
  TParsedOutput = undefined,
> =
  | CreateProcedureWithInputOutputParser<
      TContext,
      TMeta,
      TInput,
      TParsedInput,
      TOutput,
      TParsedOutput
    >
  | CreateProcedureWithInput<TContext, TMeta, TInput, TOutput>
  | CreateProcedureWithoutInput<TContext, TMeta, TOutput, TParsedOutput>;

export function createProcedure<
  TContext,
  TMeta,
  TInput,
  TParsedInput,
  TOutput,
  TParsedOutput,
>(
  opts: CreateProcedureOptions<
    TContext,
    TMeta,
    TInput,
    TParsedInput,
    TOutput,
    TParsedOutput
  >,
): Procedure<
  unknown,
  TContext,
  TMeta,
  TInput,
  TParsedInput,
  TOutput,
  TParsedOutput
> {
  const inputParser =
    'input' in opts
      ? opts.input
      : (input: unknown) => {
          if (input != null) {
            throw new TRPCError({
              code: 'BAD_REQUEST',
              message: 'No input expected',
            });
          }
          return undefined;
        };

  const outputParser =
    'output' in opts && opts.output
      ? opts.output
      : (output: unknown) => output as TOutput;

  return new Procedure({
    inputParser: inputParser as any,
    resolver: opts.resolve as any,
    middlewares: [],
    outputParser: outputParser as any,
    meta: opts.meta as any,
  });
}

export type inferProcedureFromOptions<
  TInputContext,
  TOptions extends CreateProcedureOptions<any, any, any, any, any, any>,
> = TOptions extends CreateProcedureOptions<
  infer TContext,
  infer TMeta,
  infer TInput,
  infer TParsedInput,
  infer TOutput,
  infer TParsedOutput
>
  ? Procedure<
      TInputContext,
      TContext,
      TMeta,
      unknown extends TInput ? undefined : TInput,
      unknown extends TParsedInput ? undefined : TParsedInput,
      TOutput,
      TParsedOutput
    >
  : never;<|MERGE_RESOLUTION|>--- conflicted
+++ resolved
@@ -2,12 +2,8 @@
 import { TRPCError } from '../TRPCError';
 import { assertNotBrowser } from '../assertNotBrowser';
 import { ProcedureType } from '../router';
-<<<<<<< HEAD
+import { InferLast } from '../types';
 import { getCauseFromUnknown, getErrorFromUnknown } from './errors';
-=======
-import { InferLast } from '../types';
-import { getErrorFromUnknown } from './errors';
->>>>>>> b454a7cf
 import { MiddlewareFunction, middlewareMarker } from './middlewares';
 import { wrapCallSafe } from './wrapCallSafe';
 
