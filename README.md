> **🚀 You are looking at a pre-release of tRPC v10!**
> 
> You might be looking for the [`main`](https://github.com/trpc/trpc/tree/main)-branch which is the stable v9-version. 
>
> See our [migration guide](https://trpc.io/docs/v10/migrate-from-v9-to-v10) for a summary of what is changing or take a look at [the **v10 docs website**](https://alpha.trpc.io/).
> There is also [the `examples-v10-next-prisma-starter-sqlite` project](https://github.com/trpc/examples-v10-next-prisma-starter-sqlite) to try out a real project using this version.


---

<p align="center">
  <a href="https://trpc.io/"><img src="./www/static/img/logo-text.svg" alt="tRPC" height="130"/></a>
</p>

<p align="center">
  <strong>End-to-end typesafe APIs made easy</strong>
</p>

<p align="center">
  <a href="https://codecov.io/gh/trpc/trpc">
    <img alt="codecov" src="https://codecov.io/gh/trpc/trpc/branch/main/graph/badge.svg?token=KPPS918B0G">
  </a>
  <a href="https://github.com/trpc/trpc/blob/main/LICENSE">
    <img alt="MIT License" src="https://img.shields.io/github/license/trpc/trpc" />
  </a>
  <a href="https://trpc.io/discord">
    <img alt="Discord" src="https://img.shields.io/discord/867764511159091230?color=7389D8&label&logo=discord&logoColor=ffffff" />
  </a>
  <a href="https://twitter.com/alexdotjs">
    <img alt="Twitter" src="https://img.shields.io/twitter/url.svg?label=Follow%20%40alexdotjs&style=social&url=https%3A%2F%2Ftwitter.com%2Falexdotjs" />
  </a>
</p>

<p></p>

 
<p align="center">
  <figure>
<<<<<<< HEAD
    <img src="https://user-images.githubusercontent.com/51714798/186850605-7cb9f6b2-2230-4eb7-981b-0b90ee1f8ffa.gif" alt="Demo" />
=======
    <img src="https://assets.trpc.io/www/v9/trpcgif.gif" alt="Demo" />
>>>>>>> 9f47d210
    <figcaption>
      <p align="center">
        The client above is <strong>not</strong> importing any code from the server, only its type declarations.
      </p>
    </figcaption>
  </figure>
</p>

<br/>

## Intro

tRPC allows you to easily build & consume fully typesafe APIs, without schemas or code generation.

### Features

- ✅&nbsp; Well-tested and production ready.
- 🧙‍♂️&nbsp; Full static typesafety & autocompletion on the client, for inputs, outputs and errors.
- 🐎&nbsp; Snappy DX - No code generation, run-time bloat, or build pipeline.
- 🍃&nbsp; Light - tRPC has zero deps and a tiny client-side footprint.
- 🐻&nbsp; Easy to add to your existing brownfield project.
- 🔋&nbsp; Batteries included - React.js/Next.js/Express.js/Fastify adapters. _(But tRPC is not tied to React and there are many [community adapters](https://trpc.io/docs/awesome-trpc#-extensions--community-add-ons) for other libraries)_
- 🥃&nbsp; Subscriptions support.
- ⚡️&nbsp; Request batching - requests made at the same time can be automatically combined into one
- 👀&nbsp; Quite a few examples in the [./examples](./examples)-folder

## Quickstart

There are a few [examples](https://trpc.io/docs/example-apps) that you can use for playing out with tRPC or bootstrapping your new project. For example, if you want a next.js app, you can use the full-stack next.js example:

**Quick start with a full-stack Next.js example:**

```sh
# yarn
yarn create next-app --example https://github.com/trpc/trpc --example-path examples/next-prisma-starter trpc-prisma-starter
# npm
npx create-next-app --example https://github.com/trpc/trpc --example-path examples/next-prisma-starter trpc-prisma-starter
```

**👉 See full documentation on [tRPC.io](https://trpc.io/docs). 👈**

## Star History

> tRPC is rapidly gaining momentum!

<a href="https://star-history.com/#trpc/trpc"><img src="https://api.star-history.com/svg?repos=trpc/trpc&type=Date" alt="Star History Chart" width="600" /></a>

## Core Team

<table>
  <tr>
    <td align="center"><a href="https://twitter.com/alexdotjs"><img src="https://avatars.githubusercontent.com/u/459267?v=4?s=100" width="100px;" alt=""/><br /><sub><b>Alex / KATT</b></sub></a></td>
    <td>👋 Hi, I'm Alex and I am the creator of tRPC, don't hesitate to contact me on <a href="https://twitter.com/alexdotjs">Twitter</a> or <a href="mailto:alex@trpc.io">email</a> if you are curious about tRPC in any way.</td>
  </tr>
</table>


### Level 2 Maintainers

> Volunteers who actively help out improving the codebase by making PRs and reviewing code

<table>
  <tbody>
    <tr>
      <td align="center"><a href="https://github.com/sachinraja"><img src="https://avatars.githubusercontent.com/u/58836760?v=4?s=100" width="100px;" alt=""/><br /><sub><b>Sachin Raja</b></sub></a></td>
      <td align="center"><a href="https://twitter.com/jlalmes"><img src="https://avatars.githubusercontent.com/u/69924001?v=4?s=100" width="100px;" alt=""/><br /><sub><b>James Berry</b></sub></a></td>
    </tr>
  </tbody>
</table>

### Level 1 Maintainers

> Volunteers that actively help out answering questions in Discord, GitHub Discussions, etc

*n/a* - do you want to contribute? Feel free to write to us on <a href="https://trpc.io/discord">Discord</a>.

## Sponsors

If you enjoy working with tRPC and want to support me consider giving a token appreciation by [GitHub Sponsors](https://github.com/sponsors/KATT)!

Also, if your company using tRPC and want to support long-term maintenance of tRPC, have a look at the [sponsorship tiers](https://github.com/sponsors/KATT) or [get in touch](mailto:alex@trpc.io) to discuss potential partnerships.

<!-- SPONSORS:LIST:START -->
<!-- prettier-ignore-start -->
<!-- markdownlint-disable -->

### 🥇 Gold Sponsors

<table>
  <tr>
   <td align="center"><a href="https://render.com"><img src="https://avatars.githubusercontent.com/u/36424661?v=4&s=180" width="180" alt="Render"/><br />Render</a></td>
   <td align="center"><a href="https://cal.com"><img src="https://avatars.githubusercontent.com/u/79145102?v=4&s=180" width="180" alt="Cal.com,%20Inc."/><br />Cal.com, Inc.</a></td>
  </tr>
</table>

### 🥈 Silver Sponsors

<table>
  <tr>
   <td align="center"><a href="https://Youarerad.org"><img src="https://avatars.githubusercontent.com/u/22589564?u=00737f7066b9bb06314a1ad7ca099ab252e101eb&v=4&s=150" width="150" alt="Jason%20Docton"/><br />Jason Docton</a></td>
   <td align="center"><a href="https://ping.gg/"><img src="https://avatars.githubusercontent.com/u/89191727?v=4&s=150" width="150" alt="Ping.gg"/><br />Ping.gg</a></td>
   <td align="center"><a href="https://www.prisma.io"><img src="https://avatars.githubusercontent.com/u/17219288?v=4&s=150" width="150" alt="Prisma"/><br />Prisma</a></td>
  </tr>
</table>

### 🥉 Bronze Sponsors

<table>
  <tr>
   <td align="center"><a href="https://www.newfront.com"><img src="https://avatars.githubusercontent.com/u/44950377?v=4&s=120" width="120" alt="Newfront"/><br />Newfront</a></td>
   <td align="center"><a href="https://github.com/hidrb"><img src="https://avatars.githubusercontent.com/u/77294655?v=4&s=120" width="120" alt="Dr.%20B"/><br />Dr. B</a></td>
   <td align="center"><a href="https://standardresume.co/r/ryan-edge"><img src="https://avatars.githubusercontent.com/u/6907797?u=71aca5cb761c401b4abbf100057978a76f2f5e22&v=4&s=120" width="120" alt="Ryan"/><br />Ryan</a></td>
   <td align="center"><a href="https://snaplet.dev"><img src="https://avatars.githubusercontent.com/u/69029941?v=4&s=120" width="120" alt="Snaplet"/><br />Snaplet</a></td>
   <td align="center"><a href="https://flylance.com"><img src="https://avatars.githubusercontent.com/u/67534310?v=4&s=120" width="120" alt="Flylance"/><br />Flylance</a></td>
  </tr>
</table>

### 😻 Individuals

<table>
  <tr>
   <td align="center"><a href="https://anthonyshort.me"><img src="https://avatars.githubusercontent.com/u/36125?u=a3d7f3e18939c0b2d362af8704349d851ee5c325&v=4&s=100" width="100" alt="Anthony%20Short"/><br />Anthony Short</a></td>
   <td align="center"><a href="https://hampuskraft.com"><img src="https://avatars.githubusercontent.com/u/24176136?u=ca9876f3b8e32cc2f624a5957d5814ee7ef3fee0&v=4&s=100" width="100" alt="Hampus%20Kraft"/><br />Hampus Kraft</a></td>
   <td align="center"><a href="https://github.com/danielyogel"><img src="https://avatars.githubusercontent.com/u/2037064?u=625c1b7bf16f83a378545126927aebed2db86bac&v=4&s=100" width="100" alt="Daniel%20Yogel"/><br />Daniel Yogel</a></td>
   <td align="center"><a href="https://samholmes.net"><img src="https://avatars.githubusercontent.com/u/8385528?u=fd301b43d02a6892be0ae749c14dd485d7a34835&v=4&s=100" width="100" alt="Sam%20Holmes"/><br />Sam Holmes</a></td>
   <td align="center"><a href="https://github.com/jzimmek"><img src="https://avatars.githubusercontent.com/u/40382?v=4&s=100" width="100" alt="Jan%20Zimmek"/><br />Jan Zimmek</a></td>
   <td align="center"><a href="https://t3.gg"><img src="https://avatars.githubusercontent.com/u/6751787?u=3b31853b56349de39c66e73c14e6d34d047f0b53&v=4&s=100" width="100" alt="Theo%20Browne"/><br />Theo Browne</a></td>
  </tr>
  <tr>
   <td align="center"><a href="https://maxgreenwald.me"><img src="https://avatars.githubusercontent.com/u/2615374?u=4c1402dd1e4e8ff7514f2e300adfe9b75ae76e85&v=4&s=100" width="100" alt="Max%20Greenwald"/><br />Max Greenwald</a></td>
   <td align="center"><a href="https://github.com/Memory-Lane-Games"><img src="https://avatars.githubusercontent.com/u/63847783?v=4&s=100" width="100" alt="Memory-Lane-Games"/><br />Memory-Lane-Games</a></td>
   <td align="center"><a href="https://react-hook-form.com"><img src="https://avatars.githubusercontent.com/u/10513364?u=a129aade5f9a7a92cf06172b47d67ccefc736933&v=4&s=100" width="100" alt="Bill"/><br />Bill</a></td>
   <td align="center"><a href="https://www.illarionvk.com"><img src="https://avatars.githubusercontent.com/u/5012724?u=10dd42408f3b4e059987f01232c8ce34854ef5fc&v=4&s=100" width="100" alt="Illarion%20Koperski"/><br />Illarion Koperski</a></td>
   <td align="center"><a href="https://timcole.me"><img src="https://avatars.githubusercontent.com/u/6754577?u=9dba0a4292ebe8e206257b62008ac4d1e1ca5a07&v=4&s=100" width="100" alt="Timothy%20Cole"/><br />Timothy Cole</a></td>
   <td align="center"><a href="https://yorick.sh"><img src="https://avatars.githubusercontent.com/u/8572133?u=247a2ef2eb9bdba02076dfd8c6a25169a8ba3464&v=4&s=100" width="100" alt="Ethan%20Clark"/><br />Ethan Clark</a></td>
  </tr>
  <tr>
   <td align="center"><a href="https://github.com/utevo"><img src="https://avatars.githubusercontent.com/u/29740731?u=500ad30b9581936882ffedb62c15f4d98cfccfc7&v=4&s=100" width="100" alt="Micha%C5%82%20Kowieski"/><br />Michał Kowieski</a></td>
   <td align="center"><a href="https://iamkhan.io"><img src="https://avatars.githubusercontent.com/u/6490268?v=4&s=100" width="100" alt="SchlagerKhan"/><br />SchlagerKhan</a></td>
   <td align="center"><a href="https://lindeneg.org/"><img src="https://avatars.githubusercontent.com/u/30244485?u=70f85b684ede25d672974d81a42049b718fd33af&v=4&s=100" width="100" alt="Christian"/><br />Christian</a></td>
   <td align="center"><a href="https://github.com/nihinihi01"><img src="https://avatars.githubusercontent.com/u/57569287?v=4&s=100" width="100" alt="nihinihi01"/><br />nihinihi01</a></td>
   <td align="center"><a href="https://jwyce.gg"><img src="https://avatars.githubusercontent.com/u/16946573?u=a67088146d57205cf6201bee1add2e24cd811229&v=4&s=100" width="100" alt="Jared%20Wyce"/><br />Jared Wyce</a></td>
   <td align="center"><a href="https://blog.lucasviana.dev"><img src="https://avatars.githubusercontent.com/u/13911440?u=7ef3b7a25610a3f8fc0f18a4af76a7c0999f33d3&v=4&s=100" width="100" alt="Lucas%20Viana"/><br />Lucas Viana</a></td>
  </tr>
  <tr>
   <td align="center"><a href="https://farazpatankar.com/"><img src="https://avatars.githubusercontent.com/u/10681116?u=694385b48756c6be01f289f8c419e95b3103fa84&v=4&s=100" width="100" alt="Faraz%20Patankar"/><br />Faraz Patankar</a></td>
   <td align="center"><a href="https://github.com/okaforcj"><img src="https://avatars.githubusercontent.com/u/34102565?v=4&s=100" width="100" alt="okaforcj"/><br />okaforcj</a></td>
   <td align="center"><a href="https://patrickjs.com"><img src="https://avatars.githubusercontent.com/u/1016365?u=47d964a94849ae3bd59cc1a66e5f4aad0c43d2a2&v=4&s=100" width="100" alt="PatrickJS"/><br />PatrickJS</a></td>
   <td align="center"><a href="http://www.ivanbuncic.com"><img src="https://avatars.githubusercontent.com/u/29887111?v=4&s=100" width="100" alt="Ivan%20Buncic"/><br />Ivan Buncic</a></td>
   <td align="center"><a href="https://solberg.is"><img src="https://avatars.githubusercontent.com/u/701?u=0532b62166893d5160ef795c4c8b7512d971af05&v=4&s=100" width="100" alt="J%C3%B6kull%20S%C3%B3lberg%20Au%C3%B0unsson"/><br />Jökull Sólberg Auðunsson</a></td>
   <td align="center"><a href="https://github.com/aslaker"><img src="https://avatars.githubusercontent.com/u/51129804?u=72424dea624e663c5df731ad9852636f5c4471e5&v=4&s=100" width="100" alt="aslaker"/><br />aslaker</a></td>
  </tr>
  <tr>
   <td align="center"><a href="https://github.com/lmatheus"><img src="https://avatars.githubusercontent.com/u/8514703?u=8fa6072cc4524bdfedde3f80f0bb7fc96b2ff1a6&v=4&s=100" width="100" alt="Luis%20Matheus"/><br />Luis Matheus</a></td>
   <td align="center"><a href="https://github.com/dmaykov"><img src="https://avatars.githubusercontent.com/u/6147048?u=8ae662ac99e91917062164de0d9404002b99cf2e&v=4&s=100" width="100" alt="Dmitry%20Maykov"/><br />Dmitry Maykov</a></td>
   <td align="center"><a href="https://www.linkedin.com/in/zomars/"><img src="https://avatars.githubusercontent.com/u/3504472?u=e0fa7d7acefff37b6735387dc45d448717dbf8e2&v=4&s=100" width="100" alt="Omar%20L%C3%B3pez"/><br />Omar López</a></td>
   <td align="center"><a href="https://chrisbradley.dev"><img src="https://avatars.githubusercontent.com/u/11767079?u=e64f67faffd350af19aa896ff89a0708829e9a2a&v=4&s=100" width="100" alt="Chris%20Bradley"/><br />Chris Bradley</a></td>
   <td align="center"><a href="https://tryhackme.com/p/zast99"><img src="https://avatars.githubusercontent.com/u/29718978?u=b9dd3b8f5f77bffb47e98ad0084bd94198d266c0&v=4&s=100" width="100" alt="Mateo%20Carriqu%C3%AD"/><br />Mateo Carriquí</a></td>
   <td align="center"><a href="https://elsakaan.dev"><img src="https://avatars.githubusercontent.com/u/20271968?u=ab95f47bb661569e9b4ab1dadfdb802b77f9d1c6&v=4&s=100" width="100" alt="Ahmed%20Elsakaan"/><br />Ahmed Elsakaan</a></td>
  </tr>
  <tr>
   <td align="center"><a href="https://github.com/Sven1106"><img src="https://avatars.githubusercontent.com/u/28002895?v=4&s=100" width="100" alt="Svend%20Aage%20Roperos%20Nielsen"/><br />Svend Aage Roperos Nielsen</a></td>
   <td align="center"><a href="https://github.com/iway1"><img src="https://avatars.githubusercontent.com/u/12774588?u=e664ed8bd364b3e9103d080d72087e25904c6cab&v=4&s=100" width="100" alt="Isaac%20Way"/><br />Isaac Way</a></td>
   <td align="center"><a href="https://github.com/LoriKarikari"><img src="https://avatars.githubusercontent.com/u/7902980?u=d016e5a9c337fbd4c60a7ea61352185f8b88b585&v=4&s=100" width="100" alt="Lori%20Karikari"/><br />Lori Karikari</a></td>
   <td align="center"><a href="https://github.com/zzacong"><img src="https://avatars.githubusercontent.com/u/61817066?u=2b8d6fe70742b39a8bee1475ceea3105716168cf&v=4&s=100" width="100" alt="Zac%20Ong"/><br />Zac Ong</a></td>
   <td align="center"><a href="https://dyaa.me"><img src="https://avatars.githubusercontent.com/u/4283185?u=c0eefe0bfb37b34dedb7765ba2a061cfac30be55&v=4&s=100" width="100" alt="Dyaa"/><br />Dyaa</a></td>
   <td align="center"><a href="https://francisprovost.com"><img src="https://avatars.githubusercontent.com/u/6840361?v=4&s=100" width="100" alt="Francis%20Provost"/><br />Francis Provost</a></td>
  </tr>
  <tr>
   <td align="center"><a href="https://github.com/svobik7"><img src="https://avatars.githubusercontent.com/u/761766?u=1771454e0852904ddf71fe74e493e228331dd27a&v=4&s=100" width="100" alt="Jirka%20Svoboda"/><br />Jirka Svoboda</a></td>
   <td align="center"><a href="https://github.com/mshd"><img src="https://avatars.githubusercontent.com/u/17379661?u=2dc0effef1464639ae9ff98795cd29bb772bcce3&v=4&s=100" width="100" alt="Martin"/><br />Martin</a></td>
   <td align="center"><a href="https://github.com/fanvue"><img src="https://avatars.githubusercontent.com/u/72873652?v=4&s=100" width="100" alt="Fanvue"/><br />Fanvue</a></td>
  </tr>
</table>

<!-- markdownlint-restore -->
<!-- prettier-ignore-end -->
<!-- SPONSORS:LIST:END -->


## All contributors ✨

> tRPC is developed by [KATT](https://twitter.com/alexdotjs), originally based on a proof-of-concept by [colinhacks](https://github.com/colinhacks).

<!-- ALL-CONTRIBUTORS-LIST:START - Do not remove or modify this section -->
<!-- prettier-ignore-start -->
<!-- markdownlint-disable -->
<table>
  <tr>
    <td align="center"><a href="https://twitter.com/alexdotjs"><img src="https://avatars.githubusercontent.com/u/459267?v=4?s=60" width="60px;" alt=""/><br /><sub><b>Alex Johansson</b></sub></a><br /><a href="#ideas-KATT" title="Ideas, Planning, & Feedback">🤔</a> <a href="https://github.com/trpc/trpc/commits?author=KATT" title="Code">💻</a> <a href="https://github.com/trpc/trpc/commits?author=KATT" title="Tests">⚠️</a> <a href="https://github.com/trpc/trpc/commits?author=KATT" title="Documentation">📖</a> <a href="#example-KATT" title="Examples">💡</a> <a href="#maintenance-KATT" title="Maintenance">🚧</a></td>
    <td align="center"><a href="https://colinhacks.com/"><img src="https://avatars.githubusercontent.com/u/3084745?v=4?s=60" width="60px;" alt=""/><br /><sub><b>Colin McDonnell</b></sub></a><br /><a href="#ideas-colinhacks" title="Ideas, Planning, & Feedback">🤔</a> <a href="https://github.com/trpc/trpc/commits?author=colinhacks" title="Code">💻</a> <a href="https://github.com/trpc/trpc/commits?author=colinhacks" title="Tests">⚠️</a> <a href="https://github.com/trpc/trpc/commits?author=colinhacks" title="Documentation">📖</a></td>
    <td align="center"><a href="https://pieter.venter.pro"><img src="https://avatars.githubusercontent.com/u/1845861?v=4?s=60" width="60px;" alt=""/><br /><sub><b>Pieter Venter</b></sub></a><br /><a href="#ideas-cyrus-za" title="Ideas, Planning, & Feedback">🤔</a> <a href="https://github.com/trpc/trpc/pulls?q=is%3Apr+reviewed-by%3Acyrus-za" title="Reviewed Pull Requests">👀</a></td>
    <td align="center"><a href="https://sendou.cc/"><img src="https://avatars.githubusercontent.com/u/38327916?v=4?s=60" width="60px;" alt=""/><br /><sub><b>Kalle</b></sub></a><br /><a href="https://github.com/trpc/trpc/issues?q=author%3ASendouc" title="Bug reports">🐛</a></td>
    <td align="center"><a href="http://granderath.tech"><img src="https://avatars.githubusercontent.com/u/22001111?v=4?s=60" width="60px;" alt=""/><br /><sub><b>Malte Granderath</b></sub></a><br /><a href="https://github.com/trpc/trpc/issues?q=author%3Amgranderath" title="Bug reports">🐛</a></td>
    <td align="center"><a href="https://github.com/kripod"><img src="https://avatars.githubusercontent.com/u/14854048?v=4?s=60" width="60px;" alt=""/><br /><sub><b>Kristóf Poduszló</b></sub></a><br /><a href="#ideas-kripod" title="Ideas, Planning, & Feedback">🤔</a> <a href="https://github.com/trpc/trpc/issues?q=author%3Akripod" title="Bug reports">🐛</a></td>
    <td align="center"><a href="https://www.richardhaines.dev"><img src="https://avatars.githubusercontent.com/u/22930449?v=4?s=60" width="60px;" alt=""/><br /><sub><b>Rich Haines</b></sub></a><br /><a href="#example-molebox" title="Examples">💡</a></td>
    <td align="center"><a href="https://github.com/simonedelmann"><img src="https://avatars.githubusercontent.com/u/2821076?v=4?s=60" width="60px;" alt=""/><br /><sub><b>Simon Edelmann</b></sub></a><br /><a href="https://github.com/trpc/trpc/commits?author=simonedelmann" title="Code">💻</a> <a href="#ideas-simonedelmann" title="Ideas, Planning, & Feedback">🤔</a> <a href="https://github.com/trpc/trpc/commits?author=simonedelmann" title="Tests">⚠️</a> <a href="https://github.com/trpc/trpc/commits?author=simonedelmann" title="Documentation">📖</a> <a href="https://github.com/trpc/trpc/pulls?q=is%3Apr+reviewed-by%3Asimonedelmann" title="Reviewed Pull Requests">👀</a></td>
  </tr>
  <tr>
    <td align="center"><a href="https://anthonyshort.me"><img src="https://avatars.githubusercontent.com/u/36125?v=4?s=60" width="60px;" alt=""/><br /><sub><b>Anthony Short</b></sub></a><br /><a href="#financial-anthonyshort" title="Financial">💵</a></td>
    <td align="center"><a href="https://hampuskraft.com"><img src="https://avatars.githubusercontent.com/u/24176136?v=4?s=60" width="60px;" alt=""/><br /><sub><b>Hampus Kraft</b></sub></a><br /><a href="#financial-pnfcre" title="Financial">💵</a></td>
    <td align="center"><a href="https://github.com/hypnodron"><img src="https://avatars.githubusercontent.com/u/3454041?v=4?s=60" width="60px;" alt=""/><br /><sub><b>hypnodron</b></sub></a><br /><a href="https://github.com/trpc/trpc/commits?author=hypnodron" title="Tests">⚠️</a> <a href="https://github.com/trpc/trpc/commits?author=hypnodron" title="Code">💻</a> <a href="https://github.com/trpc/trpc/issues?q=author%3Ahypnodron" title="Bug reports">🐛</a></td>
    <td align="center"><a href="http://www.appdome.com"><img src="https://avatars.githubusercontent.com/u/2037064?v=4?s=60" width="60px;" alt=""/><br /><sub><b>Daniel Yogel</b></sub></a><br /><a href="#financial-danielyogel" title="Financial">💵</a> <a href="https://github.com/trpc/trpc/pulls?q=is%3Apr+reviewed-by%3Adanielyogel" title="Reviewed Pull Requests">👀</a> <a href="https://github.com/trpc/trpc/issues?q=author%3Adanielyogel" title="Bug reports">🐛</a></td>
    <td align="center"><a href="https://samholmes.net"><img src="https://avatars.githubusercontent.com/u/8385528?v=4?s=60" width="60px;" alt=""/><br /><sub><b>Sam Holmes</b></sub></a><br /><a href="#financial-sam3d" title="Financial">💵</a></td>
    <td align="center"><a href="https://github.com/mmkal"><img src="https://avatars.githubusercontent.com/u/15040698?v=4?s=60" width="60px;" alt=""/><br /><sub><b>Misha Kaletsky</b></sub></a><br /><a href="#ideas-mmkal" title="Ideas, Planning, & Feedback">🤔</a> <a href="https://github.com/trpc/trpc/commits?author=mmkal" title="Tests">⚠️</a> <a href="https://github.com/trpc/trpc/commits?author=mmkal" title="Code">💻</a> <a href="https://github.com/trpc/trpc/pulls?q=is%3Apr+reviewed-by%3Ammkal" title="Reviewed Pull Requests">👀</a></td>
    <td align="center"><a href="https://github.com/lostfictions"><img src="https://avatars.githubusercontent.com/u/567041?v=4?s=60" width="60px;" alt=""/><br /><sub><b>s</b></sub></a><br /><a href="https://github.com/trpc/trpc/commits?author=lostfictions" title="Documentation">📖</a></td>
    <td align="center"><a href="https://github.com/jzimmek"><img src="https://avatars.githubusercontent.com/u/40382?v=4?s=60" width="60px;" alt=""/><br /><sub><b>Jan Zimmek</b></sub></a><br /><a href="#financial-jzimmek" title="Financial">💵</a></td>
  </tr>
  <tr>
    <td align="center"><a href="https://www.alaisteryoung.com"><img src="https://avatars.githubusercontent.com/u/10985857?v=4?s=60" width="60px;" alt=""/><br /><sub><b>Alaister Young</b></sub></a><br /><a href="https://github.com/trpc/trpc/commits?author=alaister" title="Code">💻</a> <a href="https://github.com/trpc/trpc/commits?author=alaister" title="Tests">⚠️</a></td>
    <td align="center"><a href="http://t3.gg"><img src="https://avatars.githubusercontent.com/u/6751787?v=4?s=60" width="60px;" alt=""/><br /><sub><b>Theo Browne</b></sub></a><br /><a href="https://github.com/trpc/trpc/pulls?q=is%3Apr+reviewed-by%3Atheobr" title="Reviewed Pull Requests">👀</a> <a href="#financial-theobr" title="Financial">💵</a> <a href="#video-theobr" title="Videos">📹</a> <a href="#talk-theobr" title="Talks">📢</a> <a href="#tutorial-theobr" title="Tutorials">✅</a></td>
    <td align="center"><a href="https://maxgreenwald.me"><img src="https://avatars.githubusercontent.com/u/2615374?v=4?s=60" width="60px;" alt=""/><br /><sub><b>Max Greenwald</b></sub></a><br /><a href="#financial-mgreenw" title="Financial">💵</a> <a href="https://github.com/trpc/trpc/commits?author=mgreenw" title="Code">💻</a> <a href="https://github.com/trpc/trpc/commits?author=mgreenw" title="Documentation">📖</a> <a href="https://github.com/trpc/trpc/commits?author=mgreenw" title="Tests">⚠️</a> <a href="https://github.com/trpc/trpc/issues?q=author%3Amgreenw" title="Bug reports">🐛</a></td>
    <td align="center"><a href="https://ste.london"><img src="https://avatars.githubusercontent.com/u/150512?v=4?s=60" width="60px;" alt=""/><br /><sub><b>Stephen Mount</b></sub></a><br /><a href="#financial-stemount" title="Financial">💵</a></td>
    <td align="center"><a href="https://github.com/infix"><img src="https://avatars.githubusercontent.com/u/40860821?v=4?s=60" width="60px;" alt=""/><br /><sub><b>amr</b></sub></a><br /><a href="https://github.com/trpc/trpc/commits?author=infix" title="Code">💻</a></td>
    <td align="center"><a href="http://thomascoldwell.dev"><img src="https://avatars.githubusercontent.com/u/31568400?v=4?s=60" width="60px;" alt=""/><br /><sub><b>Thomas Coldwell</b></sub></a><br /><a href="https://github.com/trpc/trpc/commits?author=thomas-coldwell" title="Documentation">📖</a></td>
    <td align="center"><a href="https://github.com/alexn-s"><img src="https://avatars.githubusercontent.com/u/60710873?v=4?s=60" width="60px;" alt=""/><br /><sub><b>Alex Schumacher</b></sub></a><br /><a href="#financial-alexn-s" title="Financial">💵</a></td>
    <td align="center"><a href="https://github.com/ifiokjr"><img src="https://avatars.githubusercontent.com/u/1160934?v=4?s=60" width="60px;" alt=""/><br /><sub><b>Ifiok Jr.</b></sub></a><br /><a href="https://github.com/trpc/trpc/commits?author=ifiokjr" title="Tests">⚠️</a> <a href="https://github.com/trpc/trpc/commits?author=ifiokjr" title="Code">💻</a> <a href="https://github.com/trpc/trpc/commits?author=ifiokjr" title="Documentation">📖</a></td>
  </tr>
  <tr>
    <td align="center"><a href="https://github.com/Memory-Lane-Games"><img src="https://avatars.githubusercontent.com/u/63847783?v=4?s=60" width="60px;" alt=""/><br /><sub><b>Memory-Lane-Games</b></sub></a><br /><a href="#financial-Memory-Lane-Games" title="Financial">💵</a></td>
    <td align="center"><a href="https://react-hook-form.com"><img src="https://avatars.githubusercontent.com/u/10513364?v=4?s=60" width="60px;" alt=""/><br /><sub><b>Bill</b></sub></a><br /><a href="#financial-bluebill1049" title="Financial">💵</a></td>
    <td align="center"><a href="http://about.me/keenahn"><img src="https://avatars.githubusercontent.com/u/283603?v=4?s=60" width="60px;" alt=""/><br /><sub><b>Keenahn Tiberius Jung</b></sub></a><br /><a href="https://github.com/trpc/trpc/commits?author=keenahn" title="Code">💻</a></td>
    <td align="center"><a href="https://roe.dev"><img src="https://avatars.githubusercontent.com/u/28706372?v=4?s=60" width="60px;" alt=""/><br /><sub><b>Daniel Roe</b></sub></a><br /><a href="https://github.com/trpc/trpc/commits?author=danielroe" title="Code">💻</a></td>
    <td align="center"><a href="https://github.com/sachinraja"><img src="https://avatars.githubusercontent.com/u/58836760?v=4?s=60" width="60px;" alt=""/><br /><sub><b>Sachin Raja</b></sub></a><br /><a href="https://github.com/trpc/trpc/pulls?q=is%3Apr+reviewed-by%3Asachinraja" title="Reviewed Pull Requests">👀</a> <a href="#ideas-sachinraja" title="Ideas, Planning, & Feedback">🤔</a> <a href="#mentoring-sachinraja" title="Mentoring">🧑‍🏫</a></td>
    <td align="center"><a href="https://github.com/mkreuzmayr"><img src="https://avatars.githubusercontent.com/u/20108212?v=4?s=60" width="60px;" alt=""/><br /><sub><b>Michael Kreuzmayr</b></sub></a><br /><a href="https://github.com/trpc/trpc/commits?author=mkreuzmayr" title="Code">💻</a></td>
    <td align="center"><a href="https://github.com/kimroen"><img src="https://avatars.githubusercontent.com/u/520420?v=4?s=60" width="60px;" alt=""/><br /><sub><b>Kim Røen</b></sub></a><br /><a href="#ideas-kimroen" title="Ideas, Planning, & Feedback">🤔</a></td>
    <td align="center"><a href="https://standardresume.co/r/ryan-edge"><img src="https://avatars.githubusercontent.com/u/6907797?v=4?s=60" width="60px;" alt=""/><br /><sub><b>Ryan</b></sub></a><br /><a href="#financial-chimon2000" title="Financial">💵</a></td>
  </tr>
  <tr>
    <td align="center"><a href="https://www.snaplet.dev"><img src="https://avatars.githubusercontent.com/u/69029941?v=4?s=60" width="60px;" alt=""/><br /><sub><b>Snaplet</b></sub></a><br /><a href="#financial-snaplet" title="Financial">💵</a></td>
    <td align="center"><a href="https://github.com/merelinguist"><img src="https://avatars.githubusercontent.com/u/24858006?v=4?s=60" width="60px;" alt=""/><br /><sub><b>Dylan Brookes</b></sub></a><br /><a href="#example-merelinguist" title="Examples">💡</a></td>
    <td align="center"><a href="http://guiselin.com"><img src="https://avatars.githubusercontent.com/u/24906387?v=4?s=60" width="60px;" alt=""/><br /><sub><b>Marc Guiselin</b></sub></a><br /><a href="https://github.com/trpc/trpc/commits?author=MarcGuiselin" title="Documentation">📖</a> <a href="https://github.com/trpc/trpc/pulls?q=is%3Apr+reviewed-by%3AMarcGuiselin" title="Reviewed Pull Requests">👀</a></td>
    <td align="center"><a href="https://www.illarionvk.com"><img src="https://avatars.githubusercontent.com/u/5012724?v=4?s=60" width="60px;" alt=""/><br /><sub><b>Illarion Koperski</b></sub></a><br /><a href="#financial-illarionvk" title="Financial">💵</a></td>
    <td align="center"><a href="http://abgn.me"><img src="https://avatars.githubusercontent.com/u/19674362?v=4?s=60" width="60px;" alt=""/><br /><sub><b>Albin Groen</b></sub></a><br /><a href="#financial-albingroen" title="Financial">💵</a></td>
    <td align="center"><a href="https://esamatti.fi/"><img src="https://avatars.githubusercontent.com/u/225712?v=4?s=60" width="60px;" alt=""/><br /><sub><b>Esa-Matti Suuronen</b></sub></a><br /><a href="#example-esamattis" title="Examples">💡</a></td>
    <td align="center"><a href="https://timcole.me"><img src="https://avatars.githubusercontent.com/u/6754577?v=4?s=60" width="60px;" alt=""/><br /><sub><b>Timothy Cole</b></sub></a><br /><a href="#financial-timcole" title="Financial">💵</a> <a href="#mentoring-timcole" title="Mentoring">🧑‍🏫</a></td>
    <td align="center"><a href="https://github.com/reggie3-braingu"><img src="https://avatars.githubusercontent.com/u/90011823?v=4?s=60" width="60px;" alt=""/><br /><sub><b>reggie3-braingu</b></sub></a><br /><a href="#example-reggie3-braingu" title="Examples">💡</a> <a href="https://github.com/trpc/trpc/commits?author=reggie3-braingu" title="Tests">⚠️</a> <a href="#financial-reggie3-braingu" title="Financial">💵</a></td>
  </tr>
  <tr>
    <td align="center"><a href="https://github.com/ShiftySlothe"><img src="https://avatars.githubusercontent.com/u/59391676?v=4?s=60" width="60px;" alt=""/><br /><sub><b>ShiftySlothe</b></sub></a><br /><a href="#example-ShiftySlothe" title="Examples">💡</a></td>
    <td align="center"><a href="https://github.com/darioielardi"><img src="https://avatars.githubusercontent.com/u/19256200?v=4?s=60" width="60px;" alt=""/><br /><sub><b>Dario Ielardi</b></sub></a><br /><a href="https://github.com/trpc/trpc/commits?author=darioielardi" title="Code">💻</a> <a href="https://github.com/trpc/trpc/commits?author=darioielardi" title="Tests">⚠️</a></td>
    <td align="center"><a href="https://github.com/utevo"><img src="https://avatars.githubusercontent.com/u/29740731?v=4?s=60" width="60px;" alt=""/><br /><sub><b>Michał Kowieski</b></sub></a><br /><a href="#financial-utevo" title="Financial">💵</a></td>
    <td align="center"><a href="https://github.com/terose73"><img src="https://avatars.githubusercontent.com/u/34382127?v=4?s=60" width="60px;" alt=""/><br /><sub><b>Theodore Rose</b></sub></a><br /><a href="#example-terose73" title="Examples">💡</a></td>
    <td align="center"><a href="https://www.linkedin.com/in/icflorescu"><img src="https://avatars.githubusercontent.com/u/581999?v=4?s=60" width="60px;" alt=""/><br /><sub><b>Ionut-Cristian Florescu</b></sub></a><br /><a href="#example-icflorescu" title="Examples">💡</a></td>
    <td align="center"><a href="https://www.twitch.tv/skarab42/"><img src="https://avatars.githubusercontent.com/u/62928763?v=4?s=60" width="60px;" alt=""/><br /><sub><b>skarab42</b></sub></a><br /><a href="https://github.com/trpc/trpc/commits?author=skarab42" title="Documentation">📖</a> <a href="https://github.com/trpc/trpc/commits?author=skarab42" title="Code">💻</a> <a href="#example-skarab42" title="Examples">💡</a> <a href="https://github.com/trpc/trpc/commits?author=skarab42" title="Tests">⚠️</a></td>
    <td align="center"><a href="https://iamkhan.io"><img src="https://avatars.githubusercontent.com/u/6490268?v=4?s=60" width="60px;" alt=""/><br /><sub><b>SchlagerKhan</b></sub></a><br /><a href="#financial-SchlagerKhan" title="Financial">💵</a></td>
    <td align="center"><a href="https://www.brockherion.dev"><img src="https://avatars.githubusercontent.com/u/30359995?v=4?s=60" width="60px;" alt=""/><br /><sub><b>Brock Herion</b></sub></a><br /><a href="https://github.com/trpc/trpc/commits?author=BrockHerion" title="Code">💻</a> <a href="https://github.com/trpc/trpc/commits?author=BrockHerion" title="Tests">⚠️</a> <a href="https://github.com/trpc/trpc/commits?author=BrockHerion" title="Documentation">📖</a></td>
  </tr>
  <tr>
    <td align="center"><a href="https://render.com"><img src="https://avatars.githubusercontent.com/u/36424661?v=4?s=60" width="60px;" alt=""/><br /><sub><b>Render</b></sub></a><br /><a href="#financial-renderinc" title="Financial">💵</a></td>
    <td align="center"><a href="https://yorick.sh"><img src="https://avatars.githubusercontent.com/u/8572133?v=4?s=60" width="60px;" alt=""/><br /><sub><b>Ethan Clark</b></sub></a><br /><a href="#financial-8balloon" title="Financial">💵</a></td>
    <td align="center"><a href="https://github.com/nihinihi01"><img src="https://avatars.githubusercontent.com/u/57569287?v=4?s=60" width="60px;" alt=""/><br /><sub><b>nihinihi01</b></sub></a><br /><a href="#financial-nihinihi01" title="Financial">💵</a></td>
    <td align="center"><a href="https://github.com/CommanderRoot"><img src="https://avatars.githubusercontent.com/u/4395417?v=4?s=60" width="60px;" alt=""/><br /><sub><b>CommanderRoot</b></sub></a><br /><a href="https://github.com/trpc/trpc/commits?author=CommanderRoot" title="Code">💻</a></td>
    <td align="center"><a href="http://Youarerad.org"><img src="https://avatars.githubusercontent.com/u/22589564?v=4?s=60" width="60px;" alt=""/><br /><sub><b>Jason Docton</b></sub></a><br /><a href="#financial-JasonDocton" title="Financial">💵</a></td>
    <td align="center"><a href="https://ping.gg/"><img src="https://avatars.githubusercontent.com/u/89191727?v=4?s=60" width="60px;" alt=""/><br /><sub><b>Ping Labs</b></sub></a><br /><a href="#financial-pingdotgg" title="Financial">💵</a></td>
    <td align="center"><a href="http://www.emilbryggare.com"><img src="https://avatars.githubusercontent.com/u/1659740?v=4?s=60" width="60px;" alt=""/><br /><sub><b>Emil Bryggare</b></sub></a><br /><a href="#example-emilbryggare" title="Examples">💡</a> <a href="https://github.com/trpc/trpc/commits?author=emilbryggare" title="Tests">⚠️</a></td>
    <td align="center"><a href="https://github.com/ahhshm"><img src="https://avatars.githubusercontent.com/u/87268103?v=4?s=60" width="60px;" alt=""/><br /><sub><b>ahhshm</b></sub></a><br /><a href="https://github.com/trpc/trpc/commits?author=ahhshm" title="Documentation">📖</a> <a href="#example-ahhshm" title="Examples">💡</a></td>
  </tr>
  <tr>
    <td align="center"><a href="https://jamesbe.com"><img src="https://avatars.githubusercontent.com/u/69924001?v=4?s=60" width="60px;" alt=""/><br /><sub><b>James Berry</b></sub></a><br /><a href="https://github.com/trpc/trpc/issues?q=author%3Ajlalmes" title="Bug reports">🐛</a> <a href="#ideas-jlalmes" title="Ideas, Planning, & Feedback">🤔</a> <a href="https://github.com/trpc/trpc/commits?author=jlalmes" title="Code">💻</a> <a href="https://github.com/trpc/trpc/commits?author=jlalmes" title="Tests">⚠️</a></td>
    <td align="center"><a href="https://jwyce.github.io/portfolio/"><img src="https://avatars.githubusercontent.com/u/16946573?v=4?s=60" width="60px;" alt=""/><br /><sub><b>Jared Wyce</b></sub></a><br /><a href="#financial-jwyce" title="Financial">💵</a></td>
    <td align="center"><a href="https://blog.lucasviana.dev"><img src="https://avatars.githubusercontent.com/u/13911440?v=4?s=60" width="60px;" alt=""/><br /><sub><b>Lucas Viana</b></sub></a><br /><a href="#financial-mechamobau" title="Financial">💵</a></td>
    <td align="center"><a href="https://kevinlangleyjr.dev"><img src="https://avatars.githubusercontent.com/u/877634?v=4?s=60" width="60px;" alt=""/><br /><sub><b>Kevin Langley Jr.</b></sub></a><br /><a href="https://github.com/trpc/trpc/commits?author=kevinlangleyjr" title="Documentation">📖</a></td>
    <td align="center"><a href="https://github.com/toyamarinyon"><img src="https://avatars.githubusercontent.com/u/535254?v=4?s=60" width="60px;" alt=""/><br /><sub><b>toyamarinyon</b></sub></a><br /><a href="#example-toyamarinyon" title="Examples">💡</a> <a href="https://github.com/trpc/trpc/commits?author=toyamarinyon" title="Code">💻</a></td>
    <td align="center"><a href="https://farazpatankar.com/"><img src="https://avatars.githubusercontent.com/u/10681116?v=4?s=60" width="60px;" alt=""/><br /><sub><b>Faraz Patankar</b></sub></a><br /><a href="#financial-FarazPatankar" title="Financial">💵</a></td>
    <td align="center"><a href="http://johnschmitz.me"><img src="https://avatars.githubusercontent.com/u/25447051?v=4?s=60" width="60px;" alt=""/><br /><sub><b>John Schmitz</b></sub></a><br /><a href="https://github.com/trpc/trpc/commits?author=john-schmitz" title="Code">💻</a></td>
    <td align="center"><a href="https://github.com/okaforcj"><img src="https://avatars.githubusercontent.com/u/34102565?v=4?s=60" width="60px;" alt=""/><br /><sub><b>okaforcj</b></sub></a><br /><a href="#financial-okaforcj" title="Financial">💵</a></td>
  </tr>
  <tr>
    <td align="center"><a href="https://github.com/LouisHaftmann"><img src="https://avatars.githubusercontent.com/u/30736553?v=4?s=60" width="60px;" alt=""/><br /><sub><b>Louis Haftmann</b></sub></a><br /><a href="https://github.com/trpc/trpc/commits?author=LouisHaftmann" title="Code">💻</a> <a href="https://github.com/trpc/trpc/commits?author=LouisHaftmann" title="Tests">⚠️</a> <a href="https://github.com/trpc/trpc/commits?author=LouisHaftmann" title="Documentation">📖</a></td>
    <td align="center"><a href="https://marcin.page/"><img src="https://avatars.githubusercontent.com/u/5896181?v=4?s=60" width="60px;" alt=""/><br /><sub><b>Perfect7M</b></sub></a><br /><a href="https://github.com/trpc/trpc/commits?author=Perfect7M" title="Code">💻</a></td>
    <td align="center"><a href="https://tijlvdb.me/"><img src="https://avatars.githubusercontent.com/u/10267586?v=4?s=60" width="60px;" alt=""/><br /><sub><b>Tijl Van den Brugghen</b></sub></a><br /><a href="https://github.com/trpc/trpc/commits?author=kindlyfire" title="Documentation">📖</a></td>
    <td align="center"><a href="https://github.com/matthijscollabai"><img src="https://avatars.githubusercontent.com/u/89927222?v=4?s=60" width="60px;" alt=""/><br /><sub><b>Matthijs Wolting</b></sub></a><br /><a href="https://github.com/trpc/trpc/issues?q=author%3Amatthijscollabai" title="Bug reports">🐛</a></td>
    <td align="center"><a href="https://lukahartwig.de"><img src="https://avatars.githubusercontent.com/u/7414521?v=4?s=60" width="60px;" alt=""/><br /><sub><b>Luka Hartwig</b></sub></a><br /><a href="https://github.com/trpc/trpc/commits?author=lukahartwig" title="Code">💻</a> <a href="#maintenance-lukahartwig" title="Maintenance">🚧</a></td>
    <td align="center"><a href="http://flylance.com"><img src="https://avatars.githubusercontent.com/u/67534310?v=4?s=60" width="60px;" alt=""/><br /><sub><b>Flylance</b></sub></a><br /><a href="#financial-flylance-apps" title="Financial">💵</a></td>
    <td align="center"><a href="https://github.com/BWsix"><img src="https://avatars.githubusercontent.com/u/57709309?v=4?s=60" width="60px;" alt=""/><br /><sub><b>VFLC</b></sub></a><br /><a href="https://github.com/trpc/trpc/commits?author=BWsix" title="Documentation">📖</a></td>
    <td align="center"><a href="https://robsoriano.com"><img src="https://avatars.githubusercontent.com/u/13049130?v=4?s=60" width="60px;" alt=""/><br /><sub><b>Robert Soriano</b></sub></a><br /><a href="#example-wobsoriano" title="Examples">💡</a> <a href="#tool-wobsoriano" title="Tools">🔧</a></td>
  </tr>
  <tr>
    <td align="center"><a href="https://lukevella.com"><img src="https://avatars.githubusercontent.com/u/676849?v=4?s=60" width="60px;" alt=""/><br /><sub><b>Luke Vella</b></sub></a><br /><a href="#example-lukevella" title="Examples">💡</a> <a href="#tool-lukevella" title="Tools">🔧</a></td>
    <td align="center"><a href="https://github.com/jld-adriano"><img src="https://avatars.githubusercontent.com/u/98129582?v=4?s=60" width="60px;" alt=""/><br /><sub><b>João Adriano</b></sub></a><br /><a href="https://github.com/trpc/trpc/issues?q=author%3Ajld-adriano" title="Bug reports">🐛</a></td>
    <td align="center"><a href="http://www.nisse.tech"><img src="https://avatars.githubusercontent.com/u/495782?v=4?s=60" width="60px;" alt=""/><br /><sub><b>Nils Kjellman</b></sub></a><br /><a href="https://github.com/trpc/trpc/commits?author=nilskj" title="Documentation">📖</a></td>
    <td align="center"><a href="https://github.com/luixo"><img src="https://avatars.githubusercontent.com/u/1051134?v=4?s=60" width="60px;" alt=""/><br /><sub><b>Alexey Immoreev</b></sub></a><br /><a href="https://github.com/trpc/trpc/commits?author=luixo" title="Code">💻</a></td>
    <td align="center"><a href="https://github.com/bradennapier"><img src="https://avatars.githubusercontent.com/u/15365418?v=4?s=60" width="60px;" alt=""/><br /><sub><b>Braden Napier</b></sub></a><br /><a href="https://github.com/trpc/trpc/commits?author=bradennapier" title="Code">💻</a> <a href="https://github.com/trpc/trpc/commits?author=bradennapier" title="Tests">⚠️</a></td>
    <td align="center"><a href="http://www.big-sir.com"><img src="https://avatars.githubusercontent.com/u/3660667?v=4?s=60" width="60px;" alt=""/><br /><sub><b>bautistaaa</b></sub></a><br /><a href="https://github.com/trpc/trpc/commits?author=bautistaaa" title="Documentation">📖</a> <a href="#example-bautistaaa" title="Examples">💡</a></td>
    <td align="center"><a href="https://github.com/blntrsz"><img src="https://avatars.githubusercontent.com/u/81449016?v=4?s=60" width="60px;" alt=""/><br /><sub><b>Balint Orosz</b></sub></a><br /><a href="https://github.com/trpc/trpc/commits?author=blntrsz" title="Documentation">📖</a></td>
    <td align="center"><a href="https://skovhus.dev"><img src="https://avatars.githubusercontent.com/u/1260305?v=4?s=60" width="60px;" alt=""/><br /><sub><b>Kenneth Skovhus</b></sub></a><br /><a href="https://github.com/trpc/trpc/commits?author=skovhus" title="Documentation">📖</a> <a href="https://github.com/trpc/trpc/commits?author=skovhus" title="Code">💻</a></td>
  </tr>
  <tr>
    <td align="center"><a href="https://github.com/Lilja"><img src="https://avatars.githubusercontent.com/u/6134511?v=4?s=60" width="60px;" alt=""/><br /><sub><b>Erik Lilja</b></sub></a><br /><a href="https://github.com/trpc/trpc/commits?author=lilja" title="Documentation">📖</a> <a href="https://github.com/trpc/trpc/commits?author=lilja" title="Code">💻</a> <a href="https://github.com/trpc/trpc/commits?author=lilja" title="Tests">⚠️</a></td>
    <td align="center"><a href="http://www.ivanbuncic.com"><img src="https://avatars.githubusercontent.com/u/29887111?v=4?s=60" width="60px;" alt=""/><br /><sub><b>Ivan Buncic</b></sub></a><br /><a href="#financial-ivanbuncic" title="Financial">💵</a></td>
    <td align="center"><a href="http://solberg.is"><img src="https://avatars.githubusercontent.com/u/701?v=4?s=60" width="60px;" alt=""/><br /><sub><b>Jökull Sólberg Auðunsson</b></sub></a><br /><a href="#financial-jokull" title="Financial">💵</a></td>
    <td align="center"><a href="https://github.com/futpib"><img src="https://avatars.githubusercontent.com/u/4330357?v=4?s=60" width="60px;" alt=""/><br /><sub><b>futpib</b></sub></a><br /><a href="https://github.com/trpc/trpc/issues?q=author%3Afutpib" title="Bug reports">🐛</a></td>
    <td align="center"><a href="https://github.com/lmatheus"><img src="https://avatars.githubusercontent.com/u/8514703?v=4?s=60" width="60px;" alt=""/><br /><sub><b>Luis Matheus</b></sub></a><br /><a href="#financial-lmatheus" title="Financial">💵</a></td>
    <td align="center"><a href="http://franklinjara.dev"><img src="https://avatars.githubusercontent.com/u/65879341?v=4?s=60" width="60px;" alt=""/><br /><sub><b>Franklin</b></sub></a><br /><a href="https://github.com/trpc/trpc/commits?author=makyfj" title="Documentation">📖</a></td>
    <td align="center"><a href="https://www.linkedin.com/in/zomars/"><img src="https://avatars.githubusercontent.com/u/3504472?v=4?s=60" width="60px;" alt=""/><br /><sub><b>Omar López</b></sub></a><br /><a href="#financial-zomars" title="Financial">💵</a> <a href="https://github.com/trpc/trpc/issues?q=author%3Azomars" title="Bug reports">🐛</a></td>
    <td align="center"><a href="https://diego-slicecode.dev/"><img src="https://avatars.githubusercontent.com/u/63283003?v=4?s=60" width="60px;" alt=""/><br /><sub><b>Diego Massarini</b></sub></a><br /><a href="#financial-webdiego" title="Financial">💵</a></td>
  </tr>
  <tr>
    <td align="center"><a href="https://github.com/dmaykov"><img src="https://avatars.githubusercontent.com/u/6147048?v=4?s=60" width="60px;" alt=""/><br /><sub><b>Dmitry Maykov</b></sub></a><br /><a href="#financial-dmaykov" title="Financial">💵</a></td>
    <td align="center"><a href="https://riccardogiorato.com/"><img src="https://avatars.githubusercontent.com/u/4527364?v=4?s=60" width="60px;" alt=""/><br /><sub><b>Riccardo Giorato</b></sub></a><br /><a href="#financial-riccardogiorato" title="Financial">💵</a></td>
    <td align="center"><a href="https://github.com/carlbarrdahl"><img src="https://avatars.githubusercontent.com/u/2961337?v=4?s=60" width="60px;" alt=""/><br /><sub><b>Carl Barrdahl</b></sub></a><br /><a href="#financial-carlbarrdahl" title="Financial">💵</a></td>
    <td align="center"><a href="https://cal.com/peer"><img src="https://avatars.githubusercontent.com/u/8019099?v=4?s=60" width="60px;" alt=""/><br /><sub><b>Peer Richelsen</b></sub></a><br /><a href="#financial-PeerRich" title="Financial">💵</a></td>
    <td align="center"><a href="https://cal.com"><img src="https://avatars.githubusercontent.com/u/79145102?v=4?s=60" width="60px;" alt=""/><br /><sub><b>Cal.com, Inc.</b></sub></a><br /><a href="#financial-calcom" title="Financial">💵</a></td>
    <td align="center"><a href="https://github.com/tomanagle"><img src="https://avatars.githubusercontent.com/u/8683577?v=4?s=60" width="60px;" alt=""/><br /><sub><b>Tom</b></sub></a><br /><a href="#video-tomanagle" title="Videos">📹</a> <a href="#talk-tomanagle" title="Talks">📢</a> <a href="#tutorial-tomanagle" title="Tutorials">✅</a></td>
    <td align="center"><a href="https://github.com/3x071c"><img src="https://avatars.githubusercontent.com/u/87198856?v=4?s=60" width="60px;" alt=""/><br /><sub><b>Victor Homic</b></sub></a><br /><a href="https://github.com/trpc/trpc/commits?author=3x071c" title="Code">💻</a> <a href="https://github.com/trpc/trpc/commits?author=3x071c" title="Tests">⚠️</a></td>
    <td align="center"><a href="https://ixahmedxi.me"><img src="https://avatars.githubusercontent.com/u/20271968?v=4?s=60" width="60px;" alt=""/><br /><sub><b>Ahmed Elsakaan</b></sub></a><br /><a href="https://github.com/trpc/trpc/commits?author=ixahmedxi" title="Documentation">📖</a> <a href="#financial-ixahmedxi" title="Financial">💵</a></td>
  </tr>
  <tr>
    <td align="center"><a href="https://github.com/EnderSpirit"><img src="https://avatars.githubusercontent.com/u/28017013?v=4?s=60" width="60px;" alt=""/><br /><sub><b>EnderSpirit</b></sub></a><br /><a href="https://github.com/trpc/trpc/commits?author=EnderSpirit" title="Documentation">📖</a></td>
    <td align="center"><a href="http://www.jumr.dev"><img src="https://avatars.githubusercontent.com/u/51714798?v=4?s=60" width="60px;" alt=""/><br /><sub><b>Julius Marminge</b></sub></a><br /><a href="#example-juliusmarminge" title="Examples">💡</a> <a href="https://github.com/trpc/trpc/commits?author=juliusmarminge" title="Documentation">📖</a></td>
    <td align="center"><a href="https://tryhackme.com/p/zast99"><img src="https://avatars.githubusercontent.com/u/29718978?v=4?s=60" width="60px;" alt=""/><br /><sub><b>Mateo Carriquí</b></sub></a><br /><a href="#financial-system32uwu" title="Financial">💵</a></td>
    <td align="center"><a href="https://github.com/OlegGulevskyy"><img src="https://avatars.githubusercontent.com/u/43781031?v=4?s=60" width="60px;" alt=""/><br /><sub><b>Oleg Gulevskyy</b></sub></a><br /><a href="https://github.com/trpc/trpc/commits?author=OlegGulevskyy" title="Documentation">📖</a></td>
    <td align="center"><a href="https://github.com/joaosamouco"><img src="https://avatars.githubusercontent.com/u/6799006?v=4?s=60" width="60px;" alt=""/><br /><sub><b>João Samouco</b></sub></a><br /><a href="https://github.com/trpc/trpc/commits?author=joaosamouco" title="Tests">⚠️</a></td>
    <td align="center"><a href="https://clebek.dev"><img src="https://avatars.githubusercontent.com/u/59960385?v=4?s=60" width="60px;" alt=""/><br /><sub><b>Carsten Lebek</b></sub></a><br /><a href="#example-carstenlebek" title="Examples">💡</a></td>
    <td align="center"><a href="https://chrisbradley.dev"><img src="https://avatars.githubusercontent.com/u/11767079?v=4?s=60" width="60px;" alt=""/><br /><sub><b>Chris Bradley</b></sub></a><br /><a href="#financial-chrisbradleydev" title="Financial">💵</a></td>
    <td align="center"><a href="https://github.com/Sven1106"><img src="https://avatars.githubusercontent.com/u/28002895?v=4?s=60" width="60px;" alt=""/><br /><sub><b>Svend Aage Roperos Nielsen</b></sub></a><br /><a href="#financial-Sven1106" title="Financial">💵</a></td>
  </tr>
  <tr>
    <td align="center"><a href="https://github.com/iway1"><img src="https://avatars.githubusercontent.com/u/12774588?v=4?s=60" width="60px;" alt=""/><br /><sub><b>iway1</b></sub></a><br /><a href="#financial-iway1" title="Financial">💵</a></td>
    <td align="center"><a href="https://www.prisma.io"><img src="https://avatars.githubusercontent.com/u/17219288?v=4?s=60" width="60px;" alt=""/><br /><sub><b>Prisma</b></sub></a><br /><a href="#financial-prisma" title="Financial">💵</a></td>
    <td align="center"><a href="http://francisprovost.com"><img src="https://avatars.githubusercontent.com/u/6840361?v=4?s=60" width="60px;" alt=""/><br /><sub><b>Francis Provost</b></sub></a><br /><a href="#financial-francisprovost" title="Financial">💵</a></td>
    <td align="center"><a href="https://dyaa.me"><img src="https://avatars.githubusercontent.com/u/4283185?v=4?s=60" width="60px;" alt=""/><br /><sub><b>Dyaa</b></sub></a><br /><a href="#financial-dyaa" title="Financial">💵</a> <a href="https://github.com/trpc/trpc/commits?author=dyaa" title="Code">💻</a> <a href="https://github.com/trpc/trpc/commits?author=dyaa" title="Tests">⚠️</a></td>
    <td align="center"><a href="https://github.com/zzacong"><img src="https://avatars.githubusercontent.com/u/61817066?v=4?s=60" width="60px;" alt=""/><br /><sub><b>Zac Ong</b></sub></a><br /><a href="#financial-zzacong" title="Financial">💵</a></td>
    <td align="center"><a href="https://github.com/LoriKarikari"><img src="https://avatars.githubusercontent.com/u/7902980?v=4?s=60" width="60px;" alt=""/><br /><sub><b>Lori Karikari</b></sub></a><br /><a href="#financial-LoriKarikari" title="Financial">💵</a></td>
    <td align="center"><a href="https://it.linkedin.com/in/giorgio-boa"><img src="https://avatars.githubusercontent.com/u/35845425?v=4?s=60" width="60px;" alt=""/><br /><sub><b>Giorgio Boa</b></sub></a><br /><a href="https://github.com/trpc/trpc/commits?author=gioboa" title="Documentation">📖</a></td>
    <td align="center"><a href="https://github.com/relm923"><img src="https://avatars.githubusercontent.com/u/1347066?v=4?s=60" width="60px;" alt=""/><br /><sub><b>Reagan Elm</b></sub></a><br /><a href="https://github.com/trpc/trpc/commits?author=relm923" title="Tests">⚠️</a></td>
  </tr>
  <tr>
    <td align="center"><a href="https://colelawrence.com"><img src="https://avatars.githubusercontent.com/u/2925395?v=4?s=60" width="60px;" alt=""/><br /><sub><b>Cole Lawrence</b></sub></a><br /><a href="https://github.com/trpc/trpc/issues?q=author%3Acolelawrence" title="Bug reports">🐛</a></td>
  </tr>
</table>

<!-- markdownlint-restore -->
<!-- prettier-ignore-end -->

<!-- ALL-CONTRIBUTORS-LIST:END -->

---

[![Powered by Vercel](./images/powered-by-vercel.svg 'Powered by Vercel')](https://vercel.com/?utm_source=trpc&utm_campaign=oss)<|MERGE_RESOLUTION|>--- conflicted
+++ resolved
@@ -36,11 +36,7 @@
  
 <p align="center">
   <figure>
-<<<<<<< HEAD
-    <img src="https://user-images.githubusercontent.com/51714798/186850605-7cb9f6b2-2230-4eb7-981b-0b90ee1f8ffa.gif" alt="Demo" />
-=======
-    <img src="https://assets.trpc.io/www/v9/trpcgif.gif" alt="Demo" />
->>>>>>> 9f47d210
+    <img src="https://assets.trpc.io/www/v10/preview-dark.gif" alt="Demo" />
     <figcaption>
       <p align="center">
         The client above is <strong>not</strong> importing any code from the server, only its type declarations.
