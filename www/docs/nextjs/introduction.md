---
id: introduction
title: Usage with Next.js
sidebar_label: Usage with Next.js
slug: /nextjs
---

:::tip
If you're using tRPC in a new project, consider using one of the example projects as a starting point or for reference: [tRPC Example Projects](/docs/example-apps)
:::

tRPC and Next.js are a match made in heaven! Next.js makes it easy for you to build your client and server together in one codebase. This makes it easy to share types between them.

tRPC includes dedicated tools to make the Next.js developer experience as seamless as possible.

## Recommended file structure

Recommended but not enforced file structure. This is what you get when starting from [the examples](../main/example-apps.md).

```graphql
.
├── prisma # <-- if prisma is added
│   └── [..]
├── src
│   ├── pages
│   │   ├── _app.tsx # <-- add `withTRPC()`-HOC here
│   │   ├── api
│   │   │   └── trpc
│   │   │       └── [trpc].ts # <-- tRPC HTTP handler
│   │   └── [..]
│   ├── server
│   │   ├── routers
│   │   │   ├── app.ts   # <-- main app router
│   │   │   ├── post.ts  # <-- sub routers
│   │   │   └── [..]
│   │   ├── context.ts      # <-- create app context
│   │   └── createRouter.ts # <-- router helper
│   └── utils
│       └── trpc.ts  # <-- your typesafe tRPC hooks
└── [..]
```

## Add tRPC to existing Next.js project

### 1. Install deps

```bash
yarn add @trpc/client @trpc/server @trpc/react @trpc/next zod @tanstack/react-query
```

- React Query: `@trpc/react` provides a thin wrapper over [react-query](https://react-query.tanstack.com/overview). It is required as a peer dependency.
- Zod: most examples use [Zod](https://github.com/colinhacks/zod) for input validation and we highly recommended it, though it isn't required. You can use a validation library of your choice ([Yup](https://github.com/jquense/yup), [Superstruct](https://github.com/ianstormtaylor/superstruct), [io-ts](https://github.com/gcanti/io-ts), etc). In fact, any object containing a `parse`, `create` or `validateSync` method will work.

### 2. Enable strict mode

If you want to use Zod for input validation, make sure you have enabled strict mode in your `tsconfig.json`:

```json
// tsconfig.json
{
  // ...
  "compilerOptions": {
    // ...
    "strict": true
  }
}
```

If strict mode is too much, at least enable `strictNullChecks`:

```json
// tsconfig.json
{
  // ...
  "compilerOptions": {
    // ...
    "strictNullChecks": true
  }
}
```

### 3. Create a tRPC router

Implement your tRPC router in `./pages/api/trpc/[trpc].ts`. If you need to split your router into several subrouters, implement them in a top-level `server` directory in your project root, then import them into `./pages/api/trpc/[trpc].ts` and [merge them](/docs/merging-routers) into a single root `appRouter`.

<details><summary>View sample router</summary>

```ts title='./pages/api/trpc/[trpc].ts'
import { initTRPC } from '@trpc/server';
import * as trpcNext from '@trpc/server/adapters/next';
import { z } from 'zod';

export const t = initTRPC()();

export const appRouter = t.router({
  hello: t.procedure
    .input(
      z
        .object({
          text: z.string().nullish(),
        })
        .nullish(),
    )
    .query(({ input }) => {
      return {
        greeting: `hello ${input?.text ?? 'world'}`,
      };
    }),
});

// export type definition of API
export type AppRouter = typeof appRouter;

// export API handler
export default trpcNext.createNextApiHandler({
  router: appRouter,
  createContext: () => null,
});
```

</details>

### 4. Create tRPC hooks

Create a set of strongly-typed hooks using your API's type signature.

```tsx title='utils/trpc.ts'
import { setupTRPC } from '@trpc/next';
import type { AppRouter } from '../pages/api/trpc/[trpc]';

<<<<<<< HEAD
export const trpc = setupTRPC<AppRouter>({
=======
export const trpc = createReactQueryHooks<AppRouter>();
// => { useQuery: ..., useMutation: ...}
```

### 5. Configure `_app.tsx`

The `createReactQueryHooks` function expects certain parameters to be passed via the Context API. To set these parameters, create a custom `_app.tsx` using the `withTRPC` higher-order component:

```tsx title='pages/_app.tsx'
import { withTRPC } from '@trpc/next';
import { AppType } from 'next/dist/shared/lib/utils';
import { AppRouter } from './api/trpc/[trpc]';

const MyApp: AppType = ({ Component, pageProps }) => {
  return <Component {...pageProps} />;
};

function getBaseUrl() {
  if (typeof window !== 'undefined') {
    return '';
  }
  // reference for vercel.com
  if (process.env.VERCEL_URL) {
    return `https://${process.env.VERCEL_URL}`;
  }

  // reference for render.com
  if (process.env.RENDER_INTERNAL_HOSTNAME) {
    return `http://${process.env.RENDER_INTERNAL_HOSTNAME}:${process.env.PORT}`;
  }

  // assume localhost
  return `http://localhost:${process.env.PORT ?? 3000}`;
}

export default withTRPC<AppRouter>({
>>>>>>> 88989d75
  config({ ctx }) {
    /**
     * If you want to use SSR, you need to use the server's full URL
     * @link https://trpc.io/docs/ssr
     */
    return {
      url: `${getBaseUrl()}/api/trpc`,
      /**
       * @link https://react-query-v3.tanstack.com/reference/QueryClient
       */
      // queryClientConfig: { defaultOptions: { queries: { staleTime: 60 } } },
    };
  },
  /**
   * @link https://trpc.io/docs/ssr
   */
  ssr: true,
});
// => { useQuery: ..., useMutation: ...}
```

### 5. Configure `_app.tsx`

```tsx title='pages/_app.tsx'
import { AppType } from 'next/dist/shared/lib/utils';
import { trpc } from '../utils/trpc';

const MyApp: AppType = ({ Component, pageProps }) => {
  return <Component {...pageProps} />;
};

export default trpc.withTRPC(MyApp);
```

### 6. Make API requests

```tsx title='pages/index.ts'
import { trpc } from '../utils/trpc';

export default function IndexPage() {
  const hello = trpc.proxy.hello.useQuery({ text: 'client' });
  if (!hello.data) {
    return <div>Loading...</div>;
  }
  return (
    <div>
      <p>{hello.data.greeting}</p>
    </div>
  );
}
```

## `setupTRPC()` options

### `config`-callback

The `config`-argument is a function that returns an object that configures the tRPC and React Query clients. This function has a `ctx` input that gives you access to the Next.js `req` object, among other things. The returned value can contain the following properties:

- Exactly **one of** these are **required**:

  - `url` your API URL.
  - `links` to customize the flow of data between tRPC Client and the tRPC-server. [Read more](../client/links.md).

- Optional:
  - `queryClientConfig`: a configuration object for the React Query `QueryClient` used internally by the tRPC React hooks: [QueryClient docs](https://react-query.tanstack.com/reference/QueryClient)
  - `headers`: an object or a function that returns an object of outgoing tRPC requests
  - `transformer`: a transformer applied to outgoing payloads. Read more about [Data Transformers](/docs/data-transformers)
  - `fetch`: customize the implementation of `fetch` used by tRPC internally
  - `AbortController`: customize the implementation of `AbortController` used by tRPC internally

### `ssr`-boolean (default: `false`)

Whether tRPC should await queries when server-side rendering a page. Defaults to `false`.

### `responseMeta`-callback

Ability to set request headers and HTTP status when server-side rendering.

#### Example

```tsx title='utils/trpc.ts'
import { setupTRPC } from '@trpc/next';
import type { AppRouter } from '../pages/api/trpc/[trpc]';

export const trpc = setupTRPC({
  config({ ctx }) {
    /* [...] */
  },
  ssr: true,
  responseMeta({ clientErrors, ctx }) {
    if (clientErrors.length) {
      // propagate first http error from API calls
      return {
        status: clientErrors[0].data?.httpStatus ?? 500,
      };
    }
    // cache full page for 1 day + revalidate once every second
    const ONE_DAY_IN_SECONDS = 60 * 60 * 24;
    return {
      'Cache-Control': `s-maxage=1, stale-while-revalidate=${ONE_DAY_IN_SECONDS}`,
    };
  },
});
```

## Next steps

Refer to the `@trpc/react` docs for additional information on executing [Queries](/docs/react-queries) and [Mutations](/docs/react-mutations) inside your components.<|MERGE_RESOLUTION|>--- conflicted
+++ resolved
@@ -128,25 +128,6 @@
 import { setupTRPC } from '@trpc/next';
 import type { AppRouter } from '../pages/api/trpc/[trpc]';
 
-<<<<<<< HEAD
-export const trpc = setupTRPC<AppRouter>({
-=======
-export const trpc = createReactQueryHooks<AppRouter>();
-// => { useQuery: ..., useMutation: ...}
-```
-
-### 5. Configure `_app.tsx`
-
-The `createReactQueryHooks` function expects certain parameters to be passed via the Context API. To set these parameters, create a custom `_app.tsx` using the `withTRPC` higher-order component:
-
-```tsx title='pages/_app.tsx'
-import { withTRPC } from '@trpc/next';
-import { AppType } from 'next/dist/shared/lib/utils';
-import { AppRouter } from './api/trpc/[trpc]';
-
-const MyApp: AppType = ({ Component, pageProps }) => {
-  return <Component {...pageProps} />;
-};
 
 function getBaseUrl() {
   if (typeof window !== 'undefined') {
@@ -166,15 +147,18 @@
   return `http://localhost:${process.env.PORT ?? 3000}`;
 }
 
-export default withTRPC<AppRouter>({
->>>>>>> 88989d75
+const baseUrl = getBaseUrl();
+
+export const trpc = setupTRPC<AppRouter>({
   config({ ctx }) {
     /**
      * If you want to use SSR, you need to use the server's full URL
      * @link https://trpc.io/docs/ssr
      */
+    const url = `${baseUrl}/api/trpc`;
+
     return {
-      url: `${getBaseUrl()}/api/trpc`,
+      url,
       /**
        * @link https://react-query-v3.tanstack.com/reference/QueryClient
        */
