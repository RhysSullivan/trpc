--- conflicted
+++ resolved
@@ -21,7 +21,7 @@
 
 #### 3. Add to your backend
 
-```ts title='client.ts'
+```ts title='routers/router/_app..ts'
 import superjson from 'superjson';
 import * as trpc from '@trpc/server';
 
@@ -47,16 +47,12 @@
   // [...]
 });
 ```
-<<<<<<< HEAD
-```ts
+```ts title='utils/trpc.ts'
 import { httpBatchLink } from '@trpc/client';
 import { transformerLink } from '@trpc/client';
 import { setupTRPC } from '@trpc/next';
-=======
-```ts title='pages/_app.tsx'
->>>>>>> 9631cee8
 import superjson from 'superjson';
-import type { AppRouter } from 'server/routers/_app';
+import type { AppRouter } from '~/server/routers/_app';
 
 // [...]
 
@@ -74,19 +70,6 @@
 })(MyApp);
 ```
 
-<<<<<<< HEAD
-=======
-#### 3. Add to your `AppRouter`
-
-```ts title='server/routers/_app.ts'
-import superjson from 'superjson';
-import * as trpc from '@trpc/server';
-
-export const appRouter = trpc.router()
-  .transformer(superjson)
-  // .query(...)
-```
->>>>>>> 9631cee8
 
 ## Different transformers for upload and download
 
