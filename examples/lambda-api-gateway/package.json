{
  "name": "@examples/lambda-api-gateway",
  "private": true,
<<<<<<< HEAD
  "version": "10.0.0-alpha.52",
  "main": "index.js",
  "license": "MIT",
  "dependencies": {
    "@trpc/client": "^10.0.0-alpha.52",
    "@trpc/server": "^10.0.0-alpha.52",
=======
  "version": "10.0.0-proxy-alpha.53",
  "main": "index.js",
  "license": "MIT",
  "dependencies": {
    "@trpc/client": "^10.0.0-proxy-alpha.53",
    "@trpc/server": "^10.0.0-proxy-alpha.53",
>>>>>>> a6dbba43
    "node-fetch": "^2.6.1",
    "ts-node": "^10.3.0"
  },
  "devDependencies": {
    "serverless": "^3.18.1",
    "serverless-offline": "^8.8.0",
    "serverless-plugin-typescript": "^2.1.2",
    "typescript": "4.7.4"
  },
  "scripts": {
    "build": "yarn tsc",
    "start-server": "npx serverless offline --httpPort 4050",
    "start-client": "yarn ts-node src/client.ts",
    "http-rest-client": "yarn ts-node src/payloadFormatVersionClient.ts"
  }
}<|MERGE_RESOLUTION|>--- conflicted
+++ resolved
@@ -1,21 +1,12 @@
 {
   "name": "@examples/lambda-api-gateway",
   "private": true,
-<<<<<<< HEAD
-  "version": "10.0.0-alpha.52",
-  "main": "index.js",
-  "license": "MIT",
-  "dependencies": {
-    "@trpc/client": "^10.0.0-alpha.52",
-    "@trpc/server": "^10.0.0-alpha.52",
-=======
   "version": "10.0.0-proxy-alpha.53",
   "main": "index.js",
   "license": "MIT",
   "dependencies": {
     "@trpc/client": "^10.0.0-proxy-alpha.53",
     "@trpc/server": "^10.0.0-proxy-alpha.53",
->>>>>>> a6dbba43
     "node-fetch": "^2.6.1",
     "ts-node": "^10.3.0"
   },
