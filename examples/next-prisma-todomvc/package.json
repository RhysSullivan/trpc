--- conflicted
+++ resolved
@@ -1,10 +1,6 @@
 {
   "name": "@examples/todo-web",
-<<<<<<< HEAD
-  "version": "10.0.0-alpha.14",
-=======
   "version": "10.0.0-alpha.15",
->>>>>>> 685ea531
   "private": true,
   "scripts": {
     "migrate-sqlite": "npx prisma migrate dev --name init --schema=./prisma/_sqlite/schema.prisma",
@@ -28,17 +24,10 @@
   },
   "dependencies": {
     "@prisma/client": "^3.8.1",
-<<<<<<< HEAD
-    "@trpc/client": "^10.0.0-alpha.14",
-    "@trpc/next": "^10.0.0-alpha.14",
-    "@trpc/react": "^10.0.0-alpha.14",
-    "@trpc/server": "^10.0.0-alpha.14",
-=======
     "@trpc/client": "^10.0.0-alpha.15",
     "@trpc/next": "^10.0.0-alpha.15",
     "@trpc/react": "^10.0.0-alpha.15",
     "@trpc/server": "^10.0.0-alpha.15",
->>>>>>> 685ea531
     "clsx": "^1.1.1",
     "jest": "^27.1.0",
     "jest-playwright": "^0.0.1",
