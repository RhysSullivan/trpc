--- conflicted
+++ resolved
@@ -1,6 +1,6 @@
 {
   "name": "@examples/next-starter",
-  "version": "10.0.0-alpha.18",
+  "version": "9.20.2",
   "private": true,
   "scripts": {
     "build:1-migrate": "prisma migrate deploy",
@@ -32,11 +32,11 @@
     "singleQuote": true
   },
   "dependencies": {
-    "@prisma/client": "^3.8.1",
-    "@trpc/client": "^10.0.0-alpha.18",
-    "@trpc/next": "^10.0.0-alpha.18",
-    "@trpc/react": "^10.0.0-alpha.18",
-    "@trpc/server": "^10.0.0-alpha.18",
+    "@prisma/client": "^3.0.1",
+    "@trpc/client": "^9.20.2",
+    "@trpc/next": "^9.20.2",
+    "@trpc/react": "^9.20.2",
+    "@trpc/server": "^9.20.2",
     "clsx": "^1.1.1",
     "next": "^12.0.1",
     "react": "^17.0.2",
@@ -47,17 +47,12 @@
     "zod": "^3.0.0"
   },
   "devDependencies": {
-    "@playwright/test": "^1.20.0",
+    "@playwright/test": "^1.19.2",
     "@types/jest": "^27.0.1",
     "@types/node": "^17.0.10",
     "@types/react": "^17.0.20",
     "@typescript-eslint/eslint-plugin": "^4.30.0",
-<<<<<<< HEAD
-    "@typescript-eslint/parser": "^4.26.0",
-    "cross-env": "^7.0.3",
-=======
     "@typescript-eslint/parser": "^5.14.0",
->>>>>>> 2e8fde43
     "eslint": "^7.32.0",
     "eslint-config-next": "^12.0.0",
     "eslint-config-prettier": "^8.3.0",
@@ -68,7 +63,7 @@
     "npm-run-all": "^4.1.5",
     "playwright": "^1.19.1",
     "prettier": "^2.5.1",
-    "prisma": "^3.8.1",
+    "prisma": "^3.7.0",
     "ts-jest": "^27.0.5",
     "ts-node": "^10.3.0",
     "typescript": "4.4.4"
