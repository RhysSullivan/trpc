{
  "name": "@examples/trpc-next-prisma-starter",
<<<<<<< HEAD
  "version": "10.0.0-alpha.48",
=======
  "version": "10.0.0-alpha.49",
>>>>>>> 98a77409
  "private": true,
  "scripts": {
    "build:1-migrate": "prisma migrate deploy",
    "build:2-build": "next build",
    "build": "run-s build:*",
    "db-seed": "prisma db seed",
    "db-migrate-dev": "yarn prisma migrate dev",
    "db-reset": "yarn prisma migrate reset",
    "dev": "next dev",
    "dx": "run-s db-migrate-dev db-seed dev",
    "start": "next start",
    "lint": "eslint src",
    "lint-fix": "yarn lint --fix",
    "test-dev": "start-server-and-test dev 3000 test",
    "test-start": "start-server-and-test start 3000 test",
    "test": "run-s test:*",
    "test:unit": "jest",
    "test:e2e": "playwright test",
    "ts-node": "ts-node --compiler-options \"{\\\"module\\\":\\\"commonjs\\\"}\"",
    "postinstall": "prisma generate"
  },
  "prisma": {
    "seed": "yarn ts-node prisma/seed.ts"
  },
  "prettier": {
    "printWidth": 80,
    "trailingComma": "all",
    "singleQuote": true
  },
  "dependencies": {
    "@prisma/client": "^3.0.1",
    "@tanstack/react-query": "^4.0.10",
<<<<<<< HEAD
    "@trpc/client": "^10.0.0-alpha.48",
    "@trpc/next": "^10.0.0-alpha.48",
    "@trpc/react": "^10.0.0-alpha.48",
    "@trpc/server": "^10.0.0-alpha.48",
=======
    "@trpc/client": "^10.0.0-alpha.49",
    "@trpc/next": "^10.0.0-alpha.49",
    "@trpc/react": "^10.0.0-alpha.49",
    "@trpc/server": "^10.0.0-alpha.49",
>>>>>>> 98a77409
    "clsx": "^1.1.1",
    "next": "^12.1.6",
    "react": "^18.1.0",
    "react-dom": "^18.1.0",
    "start-server-and-test": "^1.12.0",
    "superjson": "^1.7.4",
    "zod": "^3.0.0"
  },
  "devDependencies": {
    "@playwright/test": "^1.19.2",
    "@tanstack/react-query-devtools": "^4.0.10",
    "@types/jest": "^27.0.1",
    "@types/node": "^17.0.10",
    "@types/react": "^18.0.9",
    "@typescript-eslint/eslint-plugin": "^4.30.0",
    "@typescript-eslint/parser": "^5.14.0",
    "eslint": "^7.32.0",
    "eslint-config-next": "^12.0.0",
    "eslint-config-prettier": "^8.3.0",
    "eslint-plugin-prettier": "^4.0.0",
    "eslint-plugin-react": "^7.25.1",
    "eslint-plugin-react-hooks": "^4.2.0",
    "jest": "^27.1.0",
    "npm-run-all": "^4.1.5",
    "playwright": "^1.19.1",
    "prettier": "^2.5.1",
    "prisma": "^3.7.0",
    "ts-jest": "^27.0.5",
    "ts-node": "^10.3.0",
    "typescript": "4.7.4"
  },
  "publishConfig": {
    "access": "restricted"
  }
}<|MERGE_RESOLUTION|>--- conflicted
+++ resolved
@@ -1,10 +1,6 @@
 {
   "name": "@examples/trpc-next-prisma-starter",
-<<<<<<< HEAD
-  "version": "10.0.0-alpha.48",
-=======
   "version": "10.0.0-alpha.49",
->>>>>>> 98a77409
   "private": true,
   "scripts": {
     "build:1-migrate": "prisma migrate deploy",
@@ -37,17 +33,10 @@
   "dependencies": {
     "@prisma/client": "^3.0.1",
     "@tanstack/react-query": "^4.0.10",
-<<<<<<< HEAD
-    "@trpc/client": "^10.0.0-alpha.48",
-    "@trpc/next": "^10.0.0-alpha.48",
-    "@trpc/react": "^10.0.0-alpha.48",
-    "@trpc/server": "^10.0.0-alpha.48",
-=======
     "@trpc/client": "^10.0.0-alpha.49",
     "@trpc/next": "^10.0.0-alpha.49",
     "@trpc/react": "^10.0.0-alpha.49",
     "@trpc/server": "^10.0.0-alpha.49",
->>>>>>> 98a77409
     "clsx": "^1.1.1",
     "next": "^12.1.6",
     "react": "^18.1.0",
