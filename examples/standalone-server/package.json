{
  "name": "@examples/standalone-server",
  "version": "7.0.2",
  "private": true,
  "scripts": {
    "dev:server": "nodemon -e ts -w . -x ts-node ./src/server.ts",
    "dev:client": "nodemon -e ts -w . -x 'wait-on tcp:2022 && ts-node ./src/client.ts'",
    "dev": "run-p dev:* --print-label",
    "start": "yarn dev",
    "build": "tsc",
    "test-dev": "start-server-and-test 'ts-node src/server.ts' 2022 'ts-node src/client.ts'",
    "test-start": "start-server-and-test 'node dist/server' 2022 'node dist/client'"
  },
  "dependencies": {
    "@trpc/client": "^7.0.2",
    "@trpc/react": "^7.0.2",
    "@trpc/server": "^7.0.2",
    "@types/node-fetch": "^2.5.8",
    "abort-controller": "^3.0.0",
    "node-fetch": "^2.6.1",
<<<<<<< HEAD
    "typescript": "4.2.3",
    "ws": "^7.4.6",
=======
    "typescript": "4.3.2",
>>>>>>> 474f2272
    "zod": "^3.0.0"
  },
  "alias": {
    "scheduler/tracing": "../../node_modules/scheduler/tracing-profiling"
  },
  "devDependencies": {
    "@types/ws": "^7.4.4",
    "nodemon": "^2.0.7",
    "npm-run-all": "^4.1.5",
    "start-server-and-test": "^1.12.0",
    "ts-node": "^10.0.0",
    "wait-on": "^5.2.1"
  },
  "publishConfig": {
    "access": "restricted"
  }
}<|MERGE_RESOLUTION|>--- conflicted
+++ resolved
@@ -18,12 +18,8 @@
     "@types/node-fetch": "^2.5.8",
     "abort-controller": "^3.0.0",
     "node-fetch": "^2.6.1",
-<<<<<<< HEAD
-    "typescript": "4.2.3",
+    "typescript": "4.3.2",
     "ws": "^7.4.6",
-=======
-    "typescript": "4.3.2",
->>>>>>> 474f2272
     "zod": "^3.0.0"
   },
   "alias": {
