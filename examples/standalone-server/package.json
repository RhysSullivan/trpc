--- conflicted
+++ resolved
@@ -1,10 +1,6 @@
 {
   "name": "@examples/standalone-server",
-<<<<<<< HEAD
   "version": "10.0.0-alpha.20",
-=======
-  "version": "9.22.0",
->>>>>>> 9631cee8
   "private": true,
   "scripts": {
     "dev:server": "nodemon -e ts -w . -x ts-node ./src/server",
@@ -16,16 +12,10 @@
     "test-start": "start-server-and-test 'node dist/server' 2022 'node dist/client'"
   },
   "dependencies": {
-<<<<<<< HEAD
     "@trpc/client": "^10.0.0-alpha.20",
     "@trpc/react": "^10.0.0-alpha.20",
     "@trpc/server": "^10.0.0-alpha.20",
     "@types/node-fetch": "^2.5.11",
-=======
-    "@trpc/client": "^9.22.0",
-    "@trpc/react": "^9.22.0",
-    "@trpc/server": "^9.22.0",
->>>>>>> 9631cee8
     "abort-controller": "^3.0.0",
     "node-fetch": "^2.6.1",
     "typescript": "4.4.4",
